--- conflicted
+++ resolved
@@ -163,18 +163,6 @@
     CompletableFuture<Void> deleteStreamSegment(String streamSegmentName, Duration timeout);
 
     /**
-<<<<<<< HEAD
-     * Truncates a Sealed StreamSegment at a given offset.
-     *
-     * @param streamSegmentName The name of the StreamSegment to truncate.
-     * @param offset            The offset at which to truncate. This must be at least equal to the existing truncation
-     *                          offset and no larger than the StreamSegment's length.After the operation is complete,
-     *                          no offsets below this one will be accessible anymore. If the truncation offset is equal
-     *                          to the StreamSegment'slength, the StreamSegment will be deleted.
-     * @param timeout           Timeout for the operation.
-     * @return A CompletableFuture that, when completed normally, will contain the new length of the StreamSegment (if 0,
-     * then the StreamSegment was deleted). If the operation failed, the future will be failed with the causing exception.
-=======
      * Truncates a StreamSegment at a given offset.
      *
      * @param streamSegmentName The name of the StreamSegment to truncate.
@@ -184,7 +172,6 @@
      * @param timeout           Timeout for the operation.
      * @return A CompletableFuture that, when completed normally, will contain the new length of the StreamSegment.
      * If the operation failed, the future will be failed with the causing exception.
->>>>>>> dd3bc7d5
      */
     CompletableFuture<Long> truncateStreamSegment(String streamSegmentName, long offset, Duration timeout);
 }