--- conflicted
+++ resolved
@@ -977,11 +977,7 @@
             updateStatePostTruncate();
             result = CompletableFuture.completedFuture(new FlushResult());
         } else {
-<<<<<<< HEAD
-            result = FutureHelpers.failedFuture(new ReconciliationFailureException(String.format("Operation '%s' is not supported for reconciliation.", op), this.metadata, storageInfo));
-=======
-            return Futures.failedFuture(new ReconciliationFailureException(String.format("Operation '%s' is not supported for reconciliation.", op), this.metadata, storageInfo));
->>>>>>> 2c1eaab3
+            result = Futures.failedFuture(new ReconciliationFailureException(String.format("Operation '%s' is not supported for reconciliation.", op), this.metadata, storageInfo));
         }
         return result;
     }
