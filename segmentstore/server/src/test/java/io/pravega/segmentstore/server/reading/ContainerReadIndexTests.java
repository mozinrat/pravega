/**
 * Copyright (c) 2017 Dell Inc., or its subsidiaries. All Rights Reserved.
 *
 * Licensed under the Apache License, Version 2.0 (the "License");
 * you may not use this file except in compliance with the License.
 * You may obtain a copy of the License at
 *
 *     http://www.apache.org/licenses/LICENSE-2.0
 */
package io.pravega.segmentstore.server.reading;

import io.pravega.common.concurrent.FutureHelpers;
import io.pravega.common.io.StreamHelpers;
import io.pravega.segmentstore.contracts.ReadResult;
import io.pravega.segmentstore.contracts.ReadResultEntry;
import io.pravega.segmentstore.contracts.ReadResultEntryContents;
import io.pravega.segmentstore.contracts.ReadResultEntryType;
import io.pravega.segmentstore.contracts.StreamSegmentNotExistsException;
import io.pravega.segmentstore.contracts.StreamSegmentSealedException;
import io.pravega.segmentstore.contracts.StreamSegmentTruncatedException;
import io.pravega.segmentstore.server.CacheKey;
import io.pravega.segmentstore.server.ConfigHelpers;
import io.pravega.segmentstore.server.MetadataBuilder;
import io.pravega.segmentstore.server.SegmentMetadata;
import io.pravega.segmentstore.server.UpdateableContainerMetadata;
import io.pravega.segmentstore.server.UpdateableSegmentMetadata;
import io.pravega.segmentstore.storage.Cache;
import io.pravega.segmentstore.storage.CacheFactory;
import io.pravega.segmentstore.storage.Storage;
import io.pravega.segmentstore.storage.mocks.InMemoryCache;
import io.pravega.segmentstore.storage.mocks.InMemoryStorageFactory;
import io.pravega.shared.segment.StreamSegmentNameUtils;
import io.pravega.test.common.AssertExtensions;
import io.pravega.test.common.ThreadPooledTestSuite;
import java.io.ByteArrayInputStream;
import java.io.ByteArrayOutputStream;
import java.io.IOException;
import java.io.InputStream;
import java.io.UncheckedIOException;
import java.time.Duration;
import java.util.ArrayList;
import java.util.Collection;
import java.util.Collections;
import java.util.HashMap;
import java.util.HashSet;
import java.util.List;
import java.util.Map;
import java.util.Random;
import java.util.UUID;
import java.util.concurrent.TimeUnit;
import java.util.concurrent.atomic.AtomicInteger;
import java.util.concurrent.atomic.AtomicLong;
import java.util.function.BiConsumer;
import java.util.function.Consumer;
import java.util.stream.Collectors;
import lombok.Cleanup;
import lombok.val;
import org.junit.Assert;
import org.junit.Rule;
import org.junit.Test;
import org.junit.rules.Timeout;

/**
 * Unit tests for ContainerReadIndex class.
 */
public class ContainerReadIndexTests extends ThreadPooledTestSuite {
    private static final int SEGMENT_COUNT = 100;
    private static final int TRANSACTIONS_PER_SEGMENT = 5;
    private static final int APPENDS_PER_SEGMENT = 100;
    private static final int CONTAINER_ID = 123;

    private static final ReadIndexConfig DEFAULT_CONFIG = ConfigHelpers
            .withInfiniteCachePolicy(ReadIndexConfig.builder()
                                                    .with(ReadIndexConfig.MEMORY_READ_MIN_LENGTH, 0) // Default: Off (we have a special test for this).
                                                    .with(ReadIndexConfig.STORAGE_READ_ALIGNMENT, 1024))
            .build();
    private static final Duration TIMEOUT = Duration.ofSeconds(10);

    @Rule
    public Timeout globalTimeout = Timeout.seconds(TIMEOUT.getSeconds());

    @Override
    protected int getThreadPoolSize() {
        return 5;
    }

    /**
     * Tests the basic append-read functionality of the ContainerReadIndex, with data fully in it (no tail reads).
     */
    @Test
    public void testAppendRead() throws Exception {
        @Cleanup
        TestContext context = new TestContext();
        ArrayList<Long> segmentIds = createSegments(context);
        HashMap<Long, ArrayList<Long>> transactionsBySegment = createTransactions(segmentIds, context);
        HashMap<Long, ByteArrayOutputStream> segmentContents = new HashMap<>();

        // Merge all Transaction names into the segment list. For this test, we do not care what kind of Segment we have.
        transactionsBySegment.values().forEach(segmentIds::addAll);

        // Add a bunch of writes.
        appendData(segmentIds, segmentContents, context);

        // Check all the appended data.
        checkReadIndex("PostAppend", segmentContents, context);
    }

    /**
     * Tests the ability for the ReadIndex to batch multiple index entries together into a bigger read. This test
     * writes a lot of very small appends to the index, then issues a full read (from the beginning) while configuring
     * the read index to return results of no less than a particular size. As an added bonus, it also forces a Storage
     * Read towards the end to make sure the ReadIndex doesn't coalesce those into the result as well.
     */
    @Test
    public void testBatchedRead() throws Exception {
        final int totalAppendLength = 500 * 1000;
        final int maxAppendLength = 100;
        final int minReadLength = 16 * 1024;
        final byte[] segmentData = new byte[totalAppendLength];
        final Random rnd = new Random(0);
        rnd.nextBytes(segmentData);

        final ReadIndexConfig config = ConfigHelpers
                .withInfiniteCachePolicy(ReadIndexConfig.builder().with(ReadIndexConfig.MEMORY_READ_MIN_LENGTH, minReadLength))
                .build();

        @Cleanup
        TestContext context = new TestContext(config, config.getCachePolicy());

        // Create the segment in Storage and populate it with all the data (one segment is sufficient for this test).
        final long segmentId = createSegment(0, context);
        createSegmentsInStorage(context);
        final UpdateableSegmentMetadata segmentMetadata = context.metadata.getStreamSegmentMetadata(segmentId);
        val writeHandle = context.storage.openWrite(segmentMetadata.getName()).join();
        context.storage.write(writeHandle, 0, new ByteArrayInputStream(segmentData), segmentData.length, TIMEOUT).join();
        segmentMetadata.setStorageLength(segmentData.length);

        // Add the contents of the segment to the read index using very small appends (same data as in Storage).
        int writtenLength = 0;
        int remainingLength = totalAppendLength;
        int lastCacheOffset = -1;
        while (remainingLength > 0) {
            int appendLength = rnd.nextInt(maxAppendLength) + 1;
            if (appendLength < remainingLength) {
                // Make another append.
                byte[] appendData = new byte[appendLength];
                System.arraycopy(segmentData, writtenLength, appendData, 0, appendLength);
                appendSingleWrite(segmentId, appendData, context);
                writtenLength += appendLength;
                remainingLength -= appendLength;
            } else {
                // This would be the last append. Don't add it, so force the read index to load it from Storage.
                lastCacheOffset = writtenLength;
                appendLength = remainingLength;
                writtenLength += appendLength;
                remainingLength = 0;
                segmentMetadata.setLength(writtenLength);
            }
        }

        // Check all the appended data.
        @Cleanup
        ReadResult readResult = context.readIndex.read(segmentId, 0, totalAppendLength, TIMEOUT);
        long expectedCurrentOffset = 0;
        boolean encounteredStorageRead = false;
        while (readResult.hasNext()) {
            ReadResultEntry entry = readResult.next();
            if (entry.getStreamSegmentOffset() < lastCacheOffset) {
                Assert.assertEquals("Expecting only a Cache entry before switch offset.", ReadResultEntryType.Cache, entry.getType());
            } else {
                Assert.assertEquals("Expecting only a Storage entry on or after switch offset.", ReadResultEntryType.Storage, entry.getType());
                entry.requestContent(TIMEOUT);
                entry.getContent().get(TIMEOUT.toMillis(), TimeUnit.MILLISECONDS);
                encounteredStorageRead = true;
            }

            // Check the entry contents.
            byte[] entryData = new byte[entry.getContent().join().getLength()];
            StreamHelpers.readAll(entry.getContent().join().getData(), entryData, 0, entryData.length);
            AssertExtensions.assertArrayEquals("Unexpected data read at offset " + expectedCurrentOffset, segmentData, (int) expectedCurrentOffset, entryData, 0, entryData.length);
            expectedCurrentOffset += entryData.length;

            // Check the entry length. Every result entry should have at least the min length, unless it was prematurely
            // cut short by the storage entry.
            if (expectedCurrentOffset < lastCacheOffset) {
                AssertExtensions.assertGreaterThanOrEqual("Expecting a ReadResultEntry of a minimum length for cache hit.", minReadLength, entryData.length);
            }
        }

        Assert.assertEquals("Not encountered any storage reads, even though one was forced.", lastCacheOffset > 0, encounteredStorageRead);
    }

    /**
     * Tests the readDirect() method on the ReadIndex.
     */
    @Test
    public void testReadDirect() throws Exception {
        final int randomAppendLength = 1024;

        @Cleanup
        TestContext context = new TestContext();
        ArrayList<Long> segmentIds = new ArrayList<>();
        final long segmentId = createSegment(0, context);
        final UpdateableSegmentMetadata segmentMetadata = context.metadata.getStreamSegmentMetadata(segmentId);
        segmentIds.add(segmentId);
        HashMap<Long, ArrayList<Long>> transactionsBySegment = createTransactions(segmentIds, 1, context);
        final long mergedTxId = transactionsBySegment.get(segmentId).get(0);

        // Add data to all segments.
        HashMap<Long, ByteArrayOutputStream> segmentContents = new HashMap<>();
        transactionsBySegment.values().forEach(segmentIds::addAll);
        appendData(segmentIds, segmentContents, context);

        // Mark everything so far (minus a few bytes) as being written to storage.
        segmentMetadata.setStorageLength(segmentMetadata.getLength() - 100);

        // Now partially merge a second transaction
        final long mergedTxOffset = beginMergeTransaction(mergedTxId, segmentMetadata, segmentContents, context);

        // Add one more append after all of this.
        final long endOfMergedDataOffset = segmentMetadata.getLength();
        byte[] appendData = new byte[randomAppendLength];
        new Random(0).nextBytes(appendData);
        appendSingleWrite(segmentId, appendData, context);
        recordAppend(segmentId, appendData, segmentContents);

        // At this point, in our (parent) segment:
        // * [0 .. StorageLength): no reads allowed.
        // * [StorageLength .. mergedTxOffset): should be fully available.
        // * [mergedTxOffset .. endOfMergedDataOffset): no reads allowed
        // * [endOfMergedDataOffset .. Length): should be fully available.

        // Verify we are not allowed to read from the range which has already been committed to Storage (invalid arguments).
        for (AtomicLong offset = new AtomicLong(0); offset.get() < segmentMetadata.getStorageLength(); offset.incrementAndGet()) {
            AssertExtensions.assertThrows(
                    String.format("readDirect allowed reading from an illegal offset (%s).", offset),
                    () -> context.readIndex.readDirect(segmentId, offset.get(), 1),
                    ex -> ex instanceof IllegalArgumentException);
        }

        // Verify that any reads overlapping a merged transaction return null (that is, we cannot retrieve the requested data).
        for (long offset = mergedTxOffset - 1; offset < endOfMergedDataOffset; offset++) {
            InputStream resultStream = context.readIndex.readDirect(segmentId, offset, 2);
            Assert.assertNull("readDirect() returned data overlapping a partially merged transaction", resultStream);
        }

        // Verify that we can read from any other offset.
        final byte[] expectedData = segmentContents.get(segmentId).toByteArray();
        BiConsumer<Long, Long> verifyReadResult = (startOffset, endOffset) -> {
            int readLength = (int) (endOffset - startOffset);
            while (readLength > 0) {
                InputStream actualDataStream = context.readIndex.readDirect(segmentId, startOffset, readLength);
                Assert.assertNotNull(
                        String.format("Unexpected result when data is readily available for Offset = %s, Length = %s.", startOffset, readLength),
                        actualDataStream);

                byte[] actualData = new byte[readLength];
                try {
                    int bytesCopied = StreamHelpers.readAll(actualDataStream, actualData, 0, readLength);
                    Assert.assertEquals(
                            String.format("Unexpected number of bytes read for Offset = %s, Length = %s (pre-partial-merge).", startOffset, readLength),
                            readLength, bytesCopied);
                } catch (IOException ex) {
                    throw new UncheckedIOException(ex); // Technically not possible.
                }

                AssertExtensions.assertArrayEquals("Unexpected data read from the segment at offset " + startOffset,
                        expectedData, startOffset.intValue(), actualData, 0, actualData.length);

                // Setup the read for the next test (where we read 1 less byte than now).
                readLength--;
                if (readLength % 2 == 0) {
                    // For every 2 bytes of decreased read length, increase the start offset by 1. This allows for a greater
                    // number of combinations to be tested.
                    startOffset++;
                }
            }
        };

        // Verify that we can read the cached data just after the StorageLength but before the merged transaction.
        verifyReadResult.accept(segmentMetadata.getStorageLength(), mergedTxOffset);

        // Verify that we can read the cached data just after the merged transaction but before the end of the segment.
        verifyReadResult.accept(endOfMergedDataOffset, segmentMetadata.getLength());
    }

    /**
     * Tests a scenario of truncation that does not happen concurrently with reading (segments are pre-truncated).
     */
    @Test
    public void testTruncate() throws Exception {
        // We use a custom ReadIndexConfig that allows more than one generation. This helps us verify that truncated entries
        // are actually evicted.
        val config = ReadIndexConfig.builder()
                                    .with(ReadIndexConfig.MEMORY_READ_MIN_LENGTH, DEFAULT_CONFIG.getMemoryReadMinLength())
                                    .with(ReadIndexConfig.STORAGE_READ_ALIGNMENT, DEFAULT_CONFIG.getStorageReadAlignment())
                                    .with(ReadIndexConfig.CACHE_POLICY_MAX_SIZE, Long.MAX_VALUE)
                                    .with(ReadIndexConfig.CACHE_POLICY_MAX_TIME, 1000000)
                                    .with(ReadIndexConfig.CACHE_POLICY_GENERATION_TIME, 10000)
                                    .build();

        @Cleanup
        TestContext context = new TestContext(config, config.getCachePolicy());
        ArrayList<Long> segmentIds = createSegments(context);
        HashMap<Long, ByteArrayOutputStream> segmentContents = new HashMap<>();
        appendData(segmentIds, segmentContents, context);

        // Truncate all segments at their mid-points.
        for (int i = 0; i < segmentIds.size(); i++) {
            val sm = context.metadata.getStreamSegmentMetadata(segmentIds.get(i));
            sm.setStartOffset(sm.getLength() / 2);
            if (i % 2 == 0) {
                sm.setStorageLength(sm.getStartOffset());
            } else {
                sm.setStorageLength(sm.getStartOffset() / 2);
            }
        }

        // Check all the appended data. This includes verifying access to already truncated offsets.
        checkReadIndex("PostTruncate", segmentContents, context);
        checkReadIndexDirect(segmentContents, context);

        // Verify that truncated data is eligible for eviction, by checking that at least one Cache Entry is being removed.
        for (long segmentId : segmentIds) {
            val sm = context.metadata.getStreamSegmentMetadata(segmentId);
            sm.setStorageLength(sm.getLength()); // We need to set this in order to verify cache evictions.
        }

        HashSet<CacheKey> removedKeys = new HashSet<>();
        context.cacheFactory.cache.removeCallback = removedKeys::add;
        context.cacheManager.applyCachePolicy();
        AssertExtensions.assertGreaterThan("Expected at least one cache entry to be removed.", 0, removedKeys.size());
    }

    /**
     * Tests a scenario of truncation that happens concurrently with reading (segment is truncated while reading).
     */
    @Test
    public void testTruncateConcurrently() {
        @Cleanup
        TestContext context = new TestContext();
        List<Long> segmentIds = createSegments(context).subList(0, 1);
        long segmentId = segmentIds.get(0);
        ByteArrayOutputStream segmentContents = new ByteArrayOutputStream();
        appendData(segmentIds, Collections.singletonMap(segmentId, segmentContents), context);

        // Begin a read result.
        UpdateableSegmentMetadata sm = context.metadata.getStreamSegmentMetadata(segmentId);
        @Cleanup
        ReadResult rr = context.readIndex.read(segmentId, 0, (int) sm.getLength(), TIMEOUT);
        ReadResultEntry firstEntry = rr.next();
        firstEntry.requestContent(TIMEOUT);
        int firstEntryLength = firstEntry.getContent().join().getLength();
        AssertExtensions.assertLessThan("Unexpected length of the first read result entry.", sm.getLength(), firstEntryLength);

        // Truncate the segment just after the end of the first returned read result.
        sm.setStartOffset(firstEntryLength + 1);
        ReadResultEntry secondEntry = rr.next();
        Assert.assertTrue("Unexpected ReadResultEntryType.isTerminal of truncated result entry.", secondEntry.getType().isTerminal());
        Assert.assertEquals("Unexpected ReadResultEntryType of truncated result entry.", ReadResultEntryType.Truncated, secondEntry.getType());
        AssertExtensions.assertThrows(
                "Expecting getContent() to return a failed CompletableFuture.",
                secondEntry::getContent,
                ex -> ex instanceof StreamSegmentTruncatedException);
        Assert.assertFalse("Unexpected result from hasNext after processing terminal result entry.", rr.hasNext());
    }

    /**
     * Tests the merging of Transactions into their parent StreamSegments.
     */
    @Test
    public void testMerge() throws Exception {
        @Cleanup
        TestContext context = new TestContext();
        ArrayList<Long> segmentIds = createSegments(context);
        HashMap<Long, ArrayList<Long>> transactionsBySegment = createTransactions(segmentIds, context);
        HashMap<Long, ByteArrayOutputStream> segmentContents = new HashMap<>();

        // Put all segment names into one list, for easier appends (but still keep the original lists at hand - we'll need them later).
        ArrayList<Long> allSegmentIds = new ArrayList<>(segmentIds);
        transactionsBySegment.values().forEach(allSegmentIds::addAll);

        // Add a bunch of writes.
        appendData(allSegmentIds, segmentContents, context);

        // Begin-merge all Transactions (part 1/2), and check contents.
        beginMergeTransactions(transactionsBySegment, segmentContents, context);
        checkReadIndex("BeginMerge", segmentContents, context);

        // Complete the merger (part 2/2), and check contents.
        completeMergeTransactions(transactionsBySegment, context);
        checkReadIndex("CompleteMerge", segmentContents, context);
    }

    /**
     * Tests the behavior of Future Reads. Scenarios tested include:
     * * Regular appends
     * * Segment sealing
     * * Transaction merging.
     */
    @Test
    @SuppressWarnings("checkstyle:CyclomaticComplexity")
    public void testFutureReads() throws Exception {
        final int nonSealReadLimit = APPENDS_PER_SEGMENT * 25; // About 40-50% of the entire segment length.
        final int triggerFutureReadsEvery = 3; // How many appends to trigger Future reads.
        @Cleanup
        TestContext context = new TestContext();
        ArrayList<Long> segmentIds = createSegments(context);
        HashMap<Long, ArrayList<Long>> transactionsBySegment = createTransactions(segmentIds, context);
        HashMap<Long, ByteArrayOutputStream> segmentContents = new HashMap<>();
        HashMap<Long, ByteArrayOutputStream> readContents = new HashMap<>();
        HashSet<Long> segmentsToSeal = new HashSet<>();
        ArrayList<AsyncReadResultProcessor> readProcessors = new ArrayList<>();
        HashMap<Long, TestReadResultHandler> entryHandlers = new HashMap<>();

        // 1. Put all segment names into one list, for easier appends (but still keep the original lists at hand - we'll need them later).
        ArrayList<Long> allSegmentIds = new ArrayList<>(segmentIds);
        transactionsBySegment.values().forEach(allSegmentIds::addAll);

        AtomicInteger writeCount = new AtomicInteger();
        Runnable triggerFutureReadsCallback = () -> {
            if (writeCount.incrementAndGet() % triggerFutureReadsEvery == 0) {
                context.readIndex.triggerFutureReads(segmentIds);
            }
        };

        // 2. Setup tail reads.
        // First 1/2 of segments will try to read Int32.Max bytes, while the other half will try to read 100 bytes.
        // We will then seal the first 1/2 of the segments, which should cause the tail reads to stop (the remaining
        // should stop upon reaching the limit).
        for (int i = 0; i < segmentIds.size(); i++) {
            long segmentId = segmentIds.get(i);
            ByteArrayOutputStream readContentsStream = new ByteArrayOutputStream();
            readContents.put(segmentId, readContentsStream);

            ReadResult readResult;
            if (i < segmentIds.size() / 2) {
                // We're going to seal this one at one point.
                segmentsToSeal.add(segmentId);
                readResult = context.readIndex.read(segmentId, 0, Integer.MAX_VALUE, TIMEOUT);
            } else {
                // Just a regular one, nothing special.
                readResult = context.readIndex.read(segmentId, 0, nonSealReadLimit, TIMEOUT);
            }

            // The Read callback is only accumulating data in this test; we will then compare it against the real data.
            TestReadResultHandler entryHandler = new TestReadResultHandler(readContentsStream, TIMEOUT);
            entryHandlers.put(segmentId, entryHandler);
            readProcessors.add(AsyncReadResultProcessor.process(readResult, entryHandler, executorService()));
        }

        // 3. Add a bunch of writes.
        appendData(allSegmentIds, segmentContents, context, triggerFutureReadsCallback);

        // 4. Merge all the Transactions.
        beginMergeTransactions(transactionsBySegment, segmentContents, context);
        completeMergeTransactions(transactionsBySegment, context);
        context.readIndex.triggerFutureReads(segmentIds);

        // 5. Add more appends (to the parent segments)
        for (int i = 0; i < 5; i++) {
            for (long segmentId : segmentIds) {
                UpdateableSegmentMetadata segmentMetadata = context.metadata.getStreamSegmentMetadata(segmentId);
                byte[] data = getAppendData(segmentMetadata.getName(), segmentId, i, writeCount.incrementAndGet());

                // Make sure we increase the Length prior to appending; the ReadIndex checks for this.
                long offset = segmentMetadata.getLength();
                segmentMetadata.setLength(offset + data.length);
                context.readIndex.append(segmentId, offset, data);
                recordAppend(segmentId, data, segmentContents);
                triggerFutureReadsCallback.run();
            }
        }

        // 6. Seal those segments that we need to seal.
        segmentsToSeal.forEach(segmentId -> context.metadata.getStreamSegmentMetadata(segmentId).markSealed());

        // Trigger future reads on all segments we know about; some may not have had a trigger in a while (see callback above).
        context.readIndex.triggerFutureReads(segmentIds);

        // Now wait for all the reads to complete, and verify their results against the expected output.
        FutureHelpers.allOf(entryHandlers.values().stream().map(TestReadResultHandler::getCompleted).collect(Collectors.toList())).get(TIMEOUT.toMillis(), TimeUnit.MILLISECONDS);
        readProcessors.forEach(AsyncReadResultProcessor::close);

        // Check to see if any errors got thrown (and caught) during the reading process).
        for (Map.Entry<Long, TestReadResultHandler> e : entryHandlers.entrySet()) {
            Throwable err = e.getValue().getError().get();
            if (err != null) {
                // Check to see if the exception we got was a SegmentSealedException. If so, this is only expected if the segment was to be sealed.
                // The next check (see below) will verify if the segments were properly read).
                if (!(err instanceof StreamSegmentSealedException && segmentsToSeal.contains(e.getKey()))) {
                    Assert.fail("Unexpected error happened while processing Segment " + e.getKey() + ": " + e.getValue().getError().get());
                }
            }
        }

        // Compare, byte-by-byte, the outcome of the tail reads.
        Assert.assertEquals("Unexpected number of segments were read.", segmentContents.size(), readContents.size());
        for (long segmentId : segmentIds) {
            boolean isSealed = segmentsToSeal.contains(segmentId);

            byte[] expectedData = segmentContents.get(segmentId).toByteArray();
            byte[] actualData = readContents.get(segmentId).toByteArray();
            int expectedLength = isSealed ? expectedData.length : nonSealReadLimit;
            Assert.assertEquals("Unexpected read length for segment " + expectedData.length, expectedLength, actualData.length);
            AssertExtensions.assertArrayEquals("Unexpected read contents for segment " + segmentId, expectedData, 0, actualData, 0, actualData.length);
        }
    }

    /**
     * Tests the handling of invalid operations. Scenarios include:
     * * Appends at wrong offsets
     * * Bad SegmentIds
     * * Invalid merge operations or sequences (complete before merge, merging non-Transactions, etc.)
     * * Operations not allowed in or not in recovery
     */
    @Test
    public void testInvalidOperations() throws Exception {
        @Cleanup
        TestContext context = new TestContext();

        // Create a segment and a Transaction.
        long segmentId = 0;
        String segmentName = getSegmentName((int) segmentId);
        context.metadata.mapStreamSegmentId(segmentName, segmentId);
        initializeSegment(segmentId, context);

        long transactionId = segmentId + 1;
        String transactionName = StreamSegmentNameUtils.getTransactionNameFromId(segmentName, UUID.randomUUID());
        context.metadata.mapStreamSegmentId(transactionName, transactionId, segmentId);
        initializeSegment(transactionId, context);

        byte[] appendData = "foo".getBytes();
        UpdateableSegmentMetadata segmentMetadata = context.metadata.getStreamSegmentMetadata(segmentId);
        long segmentOffset = segmentMetadata.getLength();
        segmentMetadata.setLength(segmentOffset + appendData.length);
        context.readIndex.append(segmentId, segmentOffset, appendData);

        UpdateableSegmentMetadata transactionMetadata = context.metadata.getStreamSegmentMetadata(transactionId);
        long transactionOffset = transactionMetadata.getLength();
        transactionMetadata.setLength(transactionOffset + appendData.length);
        context.readIndex.append(transactionId, transactionOffset, appendData);

        // 1. Appends at wrong offsets.
        AssertExtensions.assertThrows(
                "append did not throw the correct exception when provided with an offset beyond the Segment's DurableLogOffset.",
                () -> context.readIndex.append(segmentId, Integer.MAX_VALUE, "foo".getBytes()),
                ex -> ex instanceof IllegalArgumentException);

        AssertExtensions.assertThrows(
                "append did not throw the correct exception when provided with invalid offset.",
                () -> context.readIndex.append(segmentId, 0, "foo".getBytes()),
                ex -> ex instanceof IllegalArgumentException);

        // 2. Appends or reads with wrong SegmentIds
        AssertExtensions.assertThrows(
                "append did not throw the correct exception when provided with invalid SegmentId.",
                () -> context.readIndex.append(transactionId + 1, 0, "foo".getBytes()),
                ex -> ex instanceof IllegalArgumentException);

        AssertExtensions.assertThrows(
                "read did not throw the correct exception when provided with invalid SegmentId.",
                () -> context.readIndex.read(transactionId + 1, 0, 1, TIMEOUT),
                ex -> ex instanceof IllegalArgumentException);

        // 3. TriggerFutureReads with wrong Segment Ids
        ArrayList<Long> badSegmentIds = new ArrayList<>();
        badSegmentIds.add(transactionId + 1);
        AssertExtensions.assertThrows(
                "triggerFutureReads did not throw the correct exception when provided with invalid SegmentId.",
                () -> context.readIndex.triggerFutureReads(badSegmentIds),
                ex -> ex instanceof IllegalArgumentException);

        // 4. Merge with invalid arguments.
        long secondSegmentId = transactionId + 1;
        context.metadata.mapStreamSegmentId(getSegmentName((int) secondSegmentId), secondSegmentId);
        initializeSegment(secondSegmentId, context);
        AssertExtensions.assertThrows(
                "beginMerge did not throw the correct exception when attempting to merge a stand-along Segment.",
                () -> context.readIndex.beginMerge(secondSegmentId, 0, segmentId),
                ex -> ex instanceof IllegalArgumentException);

        AssertExtensions.assertThrows(
                "completeMerge did not throw the correct exception when called on a Transaction that did not have beginMerge called for.",
                () -> context.readIndex.completeMerge(segmentId, transactionId),
                ex -> ex instanceof IllegalArgumentException);

        AssertExtensions.assertThrows(
                "beginMerge did not throw the correct exception when called on a Transaction that was not sealed.",
                () -> context.readIndex.beginMerge(segmentId, 0, transactionId),
                ex -> ex instanceof IllegalArgumentException);

        transactionMetadata.markSealed();
        long mergeOffset = segmentMetadata.getLength();
        segmentMetadata.setLength(mergeOffset + transactionMetadata.getLength());
        context.readIndex.beginMerge(segmentId, mergeOffset, transactionId);
        AssertExtensions.assertThrows(
                "append did not throw the correct exception when called on a Transaction that was already sealed.",
                () -> context.readIndex.append(transactionId, transactionMetadata.getLength(), "foo".getBytes()),
                ex -> ex instanceof IllegalArgumentException);
    }

    /**
     * Tests the ability to read data from Storage.
     */
    @Test
    public void testStorageReads() throws Exception {
        // Create all the segments in the metadata.
        @Cleanup
        TestContext context = new TestContext();
        ArrayList<Long> segmentIds = createSegments(context);
        HashMap<Long, ArrayList<Long>> transactionsBySegment = createTransactions(segmentIds, context);
        HashMap<Long, ByteArrayOutputStream> segmentContents = new HashMap<>();

        // Merge all Transaction names into the segment list. For this test, we do not care what kind of Segment we have.
        transactionsBySegment.values().forEach(segmentIds::addAll);

        // Create all the segments in storage.
        createSegmentsInStorage(context);

        // Append data (in storage).
        appendDataInStorage(context, segmentContents);

        // Check all the appended data.
        checkReadIndex("StorageReads", segmentContents, context);

        // Pretty brutal, but will do the job for this test: delete all segments from the storage. This way, if something
        // wasn't cached properly in the last read, the ReadIndex would delegate to Storage, which would fail.
        for (long segmentId : segmentIds) {
            val handle = context.storage.openWrite(context.metadata.getStreamSegmentMetadata(segmentId).getName()).join();
            context.storage.delete(handle, TIMEOUT).join();
        }

        // Now do the read again - if everything was cached properly in the previous call to 'checkReadIndex', no Storage
        // call should be executed.
        checkReadIndex("CacheReads", segmentContents, context);
    }

    /**
     * Tests the ability to handle Storage read failures.
     */
    @Test
    public void testStorageFailedReads() {
        // Create all segments (Storage and Metadata).
        @Cleanup
        TestContext context = new TestContext();
        ArrayList<Long> segmentIds = createSegments(context);
        createSegmentsInStorage(context);

        // Read beyond Storage actual offset (metadata is corrupt)
        long testSegmentId = segmentIds.get(0);
        UpdateableSegmentMetadata sm = context.metadata.getStreamSegmentMetadata(testSegmentId);
        sm.setStorageLength(1024 * 1024);
        sm.setLength(1024 * 1024);

        AssertExtensions.assertThrows(
                "Unexpected exception when attempting to read beyond the Segment length in Storage.",
                () -> {
                    @Cleanup
                    ReadResult readResult = context.readIndex.read(testSegmentId, 0, 100, TIMEOUT);
                    Assert.assertTrue("Unexpected value from hasNext() when there should be at least one ReadResultEntry.", readResult.hasNext());
                    ReadResultEntry entry = readResult.next();
                    Assert.assertEquals("Unexpected ReadResultEntryType.", ReadResultEntryType.Storage, entry.getType());
                    entry.requestContent(TIMEOUT);
                    entry.getContent().get(TIMEOUT.toMillis(), TimeUnit.MILLISECONDS);
                },
                ex -> ex instanceof ArrayIndexOutOfBoundsException);

        // Segment not exists (exists in metadata, but not in Storage)
        val handle = context.storage.openWrite(sm.getName()).join();
        context.storage.delete(handle, TIMEOUT).join();
        AssertExtensions.assertThrows(
                "Unexpected exception when attempting to from a segment that exists in Metadata, but not in Storage.",
                () -> {
                    @Cleanup
                    ReadResult readResult = context.readIndex.read(testSegmentId, 0, 100, TIMEOUT);
                    Assert.assertTrue("Unexpected value from hasNext() when there should be at least one ReadResultEntry.", readResult.hasNext());
                    ReadResultEntry entry = readResult.next();
                    Assert.assertEquals("Unexpected ReadResultEntryType.", ReadResultEntryType.Storage, entry.getType());
                    entry.requestContent(TIMEOUT);
                    entry.getContent().get(TIMEOUT.toMillis(), TimeUnit.MILLISECONDS);
                },
                ex -> ex instanceof StreamSegmentNotExistsException);
    }

    /**
     * Tests the ability to perform mixed reads (Storage and DurableLog-only data).
     */
    @Test
    public void testMixedReads() throws Exception {
        // Create all the segments in the metadata.
        @Cleanup
        TestContext context = new TestContext();
        ArrayList<Long> segmentIds = createSegments(context);
        HashMap<Long, ArrayList<Long>> transactionsBySegment = createTransactions(segmentIds, context);
        HashMap<Long, ByteArrayOutputStream> segmentContents = new HashMap<>();

        // Merge all Transaction names into the segment list. For this test, we do not care what kind of Segment we have.
        transactionsBySegment.values().forEach(segmentIds::addAll);

        // Create all the segments in storage.
        createSegmentsInStorage(context);

        // Append data (in storage).
        appendDataInStorage(context, segmentContents);

        // Append data (in read index - this is at offsets after the data we appended in Storage).
        appendData(segmentIds, segmentContents, context);

        // Check all the appended data.
        checkReadIndex("PostAppend", segmentContents, context);
    }

    /**
     * Tests the ability to evict entries from the ReadIndex under various conditions:
     * * If an entry is aged out
     * * If an entry is pushed out because of cache space pressure.
     * <p>
     * This also verifies that certain entries, such as RedirectReadIndexEntries and entries after the Storage Offset are
     * not removed.
     * <p>
     * The way this test goes is as follows (it's pretty subtle, because there aren't many ways to hook into the ReadIndex and see what it's doing)
     * 1. It creates a bunch of segments, and populates them in storage (each) up to offset N/2-1 (this is called pre-storage)
     * 2. It populates the ReadIndex for each of those segments from offset N/2 to offset N-1 (this is called post-storage)
     * 3. It loads all the data from Storage into the ReadIndex, in entries of size equal to those already loaded in step #2.
     * 3a. At this point, all the entries added in step #2 have Generations 0..A/4-1, and step #3 have generations A/4..A-1
     * 4. Append more data at the end. This forces the generation to increase to 1.25A.
     * 4a. Nothing should be evicted from the cache now, since the earliest items are all post-storage.
     * 5. We 'touch' (read) the first 1/3 of pre-storage entries (offsets 0..N/4).
     * 5a. At this point, those entries (offsets 0..N/6) will have the newest generations (1.25A..1.5A)
     * 6. We append more data (equivalent to the data we touched)
     * 6a. Nothing should be evicted, since those generations that were just eligible for removal were touched and bumped up.
     * 7. We forcefully increase the current generation by 1 (without touching the ReadIndex)
     * 7a. At this point, we expect all the pre-storage items, except the touched ones, to be evicted. This is generations 0.25A-0.75A.
     * 8. Update the metadata and indicate that all the post-storage entries are now pre-storage and bump the generation by 0.75A.
     * 8a. At this point, we expect all former post-storage items and pre-storage items to be evicted (in this order).
     * <p>
     * The final order of eviction (in terms of offsets, for each segment), is:
     * * 0.25N-0.75N, 0.75N..N, N..1.25N, 0..0.25N, 1.25N..1.5N (remember that we added quite a bunch of items after the initial run).
     */
    @Test
    @SuppressWarnings("checkstyle:CyclomaticComplexity")
    public void testCacheEviction() throws Exception {
        // Create a CachePolicy with a set number of generations and a known max size.
        // Each generation contains exactly one entry, so the number of generations is also the number of entries.
        final int appendSize = 100;
        final int entriesPerSegment = 100; // This also doubles as number of generations (each generation, we add one append for each segment).
        final int cacheMaxSize = SEGMENT_COUNT * entriesPerSegment * appendSize;
        final int postStorageEntryCount = entriesPerSegment / 4; // 25% of the entries are beyond the StorageOffset
        final int preStorageEntryCount = entriesPerSegment - postStorageEntryCount; // 75% of the entries are before the StorageOffset.
        CachePolicy cachePolicy = new CachePolicy(cacheMaxSize, Duration.ofMillis(1000 * 2 * entriesPerSegment), Duration.ofMillis(1000));

        // To properly test this, we want predictable storage reads.
        ReadIndexConfig config = ConfigHelpers
                .withInfiniteCachePolicy(ReadIndexConfig.builder().with(ReadIndexConfig.STORAGE_READ_ALIGNMENT, appendSize))
                .build();

        ArrayList<CacheKey> removedKeys = new ArrayList<>();
        @Cleanup
        TestContext context = new TestContext(config, cachePolicy);
        context.cacheFactory.cache.removeCallback = removedKeys::add; // Record every cache removal.

        // Create the segments (metadata + storage).
        ArrayList<Long> segmentIds = createSegments(context);
        createSegmentsInStorage(context);

        // Populate the Storage with appropriate data.
        byte[] preStorageData = new byte[preStorageEntryCount * appendSize];
        for (long segmentId : segmentIds) {
            UpdateableSegmentMetadata sm = context.metadata.getStreamSegmentMetadata(segmentId);
            val handle = context.storage.openWrite(sm.getName()).join();
            context.storage.write(handle, 0, new ByteArrayInputStream(preStorageData), preStorageData.length, TIMEOUT).join();
            sm.setStorageLength(preStorageData.length);
            sm.setLength(preStorageData.length);
        }

        // Callback that appends one entry at the end of the given segment id.
        Consumer<Long> appendOneEntry = segmentId -> {
            UpdateableSegmentMetadata sm = context.metadata.getStreamSegmentMetadata(segmentId);
            byte[] data = new byte[appendSize];
            long offset = sm.getLength();
            sm.setLength(offset + data.length);
            context.readIndex.append(segmentId, offset, data);
        };

        // Populate the ReadIndex with the Append entries (post-StorageOffset)
        for (int i = 0; i < postStorageEntryCount; i++) {
            segmentIds.forEach(appendOneEntry);

            // Each time we make a round of appends (one per segment), we increment the generation in the CacheManager.
            context.cacheManager.applyCachePolicy();
        }

        // Read all the data from Storage, making sure we carefully associate them with the proper generation.
        for (int i = 0; i < preStorageEntryCount; i++) {
            long offset = i * appendSize;
            for (long segmentId : segmentIds) {
                @Cleanup
                ReadResult result = context.readIndex.read(segmentId, offset, appendSize, TIMEOUT);
                ReadResultEntry resultEntry = result.next();
                Assert.assertEquals("Unexpected type of ReadResultEntry when trying to load up data into the ReadIndex Cache.", ReadResultEntryType.Storage, resultEntry.getType());
                resultEntry.requestContent(TIMEOUT);
                ReadResultEntryContents contents = resultEntry.getContent().get(TIMEOUT.toMillis(), TimeUnit.MILLISECONDS);
                Assert.assertFalse("Not expecting more data to be available for reading.", result.hasNext());
                Assert.assertEquals("Unexpected ReadResultEntry length when trying to load up data into the ReadIndex Cache.", appendSize, contents.getLength());
            }

            context.cacheManager.applyCachePolicy();
        }

        Assert.assertEquals("Not expecting any removed Cache entries at this point (cache is not full).", 0, removedKeys.size());

        // Append more data (equivalent to all post-storage entries), and verify that NO entries are being evicted (we cannot evict post-storage entries).
        for (int i = 0; i < postStorageEntryCount; i++) {
            segmentIds.forEach(appendOneEntry);
            context.cacheManager.applyCachePolicy();
        }

        Assert.assertEquals("Not expecting any removed Cache entries at this point (only eligible entries were post-storage).", 0, removedKeys.size());

        // 'Touch' the first few entries read from storage. This should move them to the back of the queue (they won't be the first ones to be evicted).
        int touchCount = preStorageEntryCount / 3;
        for (int i = 0; i < touchCount; i++) {
            long offset = i * appendSize;
            for (long segmentId : segmentIds) {
                @Cleanup
                ReadResult result = context.readIndex.read(segmentId, offset, appendSize, TIMEOUT);
                ReadResultEntry resultEntry = result.next();
                Assert.assertEquals("Unexpected type of ReadResultEntry when trying to load up data into the ReadIndex Cache.", ReadResultEntryType.Cache, resultEntry.getType());
            }
        }

        // Append more data (equivalent to the amount of data we 'touched'), and verify that the entries we just touched are not being removed..
        for (int i = 0; i < touchCount; i++) {
            segmentIds.forEach(appendOneEntry);
            context.cacheManager.applyCachePolicy();
        }

        Assert.assertEquals("Not expecting any removed Cache entries at this point (we touched old entries and they now have the newest generation).", 0, removedKeys.size());

        // Increment the generations so that we are caught up to just before the generation where the "touched" items now live.
        context.cacheManager.applyCachePolicy();

        // We expect all but the 'touchCount' pre-Storage entries to be removed.
        int expectedRemovalCount = (preStorageEntryCount - touchCount) * SEGMENT_COUNT;
        Assert.assertEquals("Unexpected number of removed entries after having forced out all pre-storage entries.", expectedRemovalCount, removedKeys.size());

        // Now update the metadata and indicate that all the post-storage data has been moved to storage.
        segmentIds.forEach(segmentId -> {
            UpdateableSegmentMetadata sm = context.metadata.getStreamSegmentMetadata(segmentId);
            sm.setStorageLength(sm.getLength());
        });

        // We add one artificial entry, which we'll be touching forever and ever; this forces the CacheManager to
        // update its current generation every time. We will be ignoring this entry for our test.
        SegmentMetadata readSegment = context.metadata.getStreamSegmentMetadata(segmentIds.get(0));
        appendOneEntry.accept(readSegment.getId());

        // Now evict everything (whether by size of by aging out).
        for (int i = 0; i < cachePolicy.getMaxGenerations(); i++) {
            @Cleanup
            ReadResult result = context.readIndex.read(readSegment.getId(), readSegment.getLength() - appendSize, appendSize, TIMEOUT);
            result.next();
            context.cacheManager.applyCachePolicy();
        }

        int expectedRemovalCountPerSegment = entriesPerSegment + touchCount + postStorageEntryCount;
        int expectedTotalRemovalCount = SEGMENT_COUNT * expectedRemovalCountPerSegment;
        Assert.assertEquals("Unexpected number of removed entries after having forced out all the entries.", expectedTotalRemovalCount, removedKeys.size());

        // Finally, verify that the evicted items are in the correct order (for each segment). See this test's description for details.
        for (long segmentId : segmentIds) {
            List<CacheKey> segmentRemovedKeys = removedKeys.stream().filter(key -> key.getStreamSegmentId() == segmentId).collect(Collectors.toList());
            Assert.assertEquals("Unexpected number of removed entries for segment " + segmentId, expectedRemovalCountPerSegment, segmentRemovedKeys.size());

            // The correct order of eviction (N=entriesPerSegment) is: 0.25N-0.75N, 0.75N..N, N..1.25N, 0..0.25N, 1.25N..1.5N.
            // This is equivalent to the following tests
            // 0.25N-1.25N
            checkOffsets(segmentRemovedKeys, segmentId, 0, entriesPerSegment, entriesPerSegment * appendSize / 4, appendSize);

            // 0..0.25N
            checkOffsets(segmentRemovedKeys, segmentId, entriesPerSegment, entriesPerSegment / 4, 0, appendSize);

            //1.25N..1.5N
            checkOffsets(segmentRemovedKeys, segmentId, entriesPerSegment + entriesPerSegment / 4, entriesPerSegment / 4, (int) (entriesPerSegment * appendSize * 1.25), appendSize);
        }
    }

    // region Scenario-based tests

    /**
     * Tests the following Scenario, where the ReadIndex would either read from a bad offset or fail with an invalid offset
     * when reading in certain conditions:
     * * A segment has a transaction, which has N bytes written to it.
     * * The transaction is merged into its parent segment at offset M > N.
     * * At least one byte of the transaction is evicted from the cache
     * * A read is issued to the parent segment for that byte that was evicted
     * * The ReadIndex is supposed to issue a Storage Read with an offset inside the transaction range (so translate
     * from the parent's offset to the transaction's offset). However, after the read, it is supposed to look like the
     * data was read from the parent segment, so it should not expose the adjusted offset at all.
     * <p>
     * This very specific unit test is a result of a regression found during testing.
     */
    @Test
    public void testStorageReadTransactionNoCache() throws Exception {
        CachePolicy cachePolicy = new CachePolicy(1, Duration.ZERO, Duration.ofMillis(1));
        @Cleanup
        TestContext context = new TestContext(DEFAULT_CONFIG, cachePolicy);

        // Create parent segment and one transaction
        long parentId = createSegment(0, context);
        UpdateableSegmentMetadata parentMetadata = context.metadata.getStreamSegmentMetadata(parentId);
        long transactionId = createTransaction(parentMetadata, 1, context);
        UpdateableSegmentMetadata transactionMetadata = context.metadata.getStreamSegmentMetadata(transactionId);
        createSegmentsInStorage(context);
        ByteArrayOutputStream writtenStream = new ByteArrayOutputStream();

        // Write something to the transaction, and make sure it also makes its way to Storage.
        byte[] transactionWriteData = getAppendData(transactionMetadata.getName(), transactionId, 0, 0);
        appendSingleWrite(transactionId, transactionWriteData, context);
        val handle = context.storage.openWrite(transactionMetadata.getName()).join();
        context.storage.write(handle, 0, new ByteArrayInputStream(transactionWriteData), transactionWriteData.length, TIMEOUT).join();
        transactionMetadata.setStorageLength(transactionMetadata.getLength());

        // Write some data to the parent, and make sure it is more than what we write to the transaction (hence the 10).
        for (int i = 0; i < 10; i++) {
            byte[] parentWriteData = getAppendData(parentMetadata.getName(), parentId, i, i);
            appendSingleWrite(parentId, parentWriteData, context);
            writtenStream.write(parentWriteData);
        }

        // Seal & Begin-merge the transaction (do not seal in storage).
        transactionMetadata.markSealed();
        long mergeOffset = parentMetadata.getLength();
        parentMetadata.setLength(mergeOffset + transactionMetadata.getLength());
        context.readIndex.beginMerge(parentId, mergeOffset, transactionId);
        transactionMetadata.markMerged();
        writtenStream.write(transactionWriteData);

        // Clear the cache.
        context.cacheManager.applyCachePolicy();

        // Issue read from the parent.
        ReadResult rr = context.readIndex.read(parentId, mergeOffset, transactionWriteData.length, TIMEOUT);
        Assert.assertTrue("Parent Segment read indicates no data available.", rr.hasNext());
        ByteArrayOutputStream readStream = new ByteArrayOutputStream();
        long expectedOffset = mergeOffset;
        while (rr.hasNext()) {
            ReadResultEntry entry = rr.next();
            Assert.assertEquals("Unexpected offset for read result entry.", expectedOffset, entry.getStreamSegmentOffset());
            Assert.assertEquals("Served read result entry is not from storage.", ReadResultEntryType.Storage, entry.getType());

            // Request contents and store for later use.
            entry.requestContent(TIMEOUT);
            ReadResultEntryContents contents = entry.getContent().get(TIMEOUT.toMillis(), TimeUnit.MILLISECONDS);
            byte[] readBuffer = new byte[contents.getLength()];
            StreamHelpers.readAll(contents.getData(), readBuffer, 0, readBuffer.length);
            readStream.write(readBuffer);
            expectedOffset += contents.getLength();
        }

        byte[] readData = readStream.toByteArray();
        Assert.assertArrayEquals("Unexpected data read back.", transactionWriteData, readData);
    }

    /**
     * Tests the following scenario, where the Read Index has a read from a portion in a parent segment where a transaction
     * was just merged (fully in storage), but the read request might result in either an ObjectClosedException or
     * StreamSegmentNotExistsException:
     * * A Parent Segment has a Transaction with some data in it, and at least 1 byte of data not in cache.
     * * The Transaction is begin-merged in the parent (Tier 1 only).
     * * A Read Request is issued to the Parent for the range of data from the Transaction, which includes the 1 byte not in cache.
     * * The Transaction is fully merged (Tier 2).
     * * The Read Request is invoked and its content requested. This should correctly retrieve the data from the Parent
     * Segment in Storage, and not attempt to access the now-defunct Transaction segment.
     */
    @Test
    public void testConcurrentReadTransactionStorageMerge() throws Exception {
        CachePolicy cachePolicy = new CachePolicy(1, Duration.ZERO, Duration.ofMillis(1));
        @Cleanup
        TestContext context = new TestContext(DEFAULT_CONFIG, cachePolicy);

        // Create parent segment and one transaction
        long parentId = createSegment(0, context);
        UpdateableSegmentMetadata parentMetadata = context.metadata.getStreamSegmentMetadata(parentId);
        long transactionId = createTransaction(parentMetadata, 1, context);
        UpdateableSegmentMetadata transactionMetadata = context.metadata.getStreamSegmentMetadata(transactionId);
        createSegmentsInStorage(context);

        // Write something to the transaction, and make sure it also makes its way to Storage.
        byte[] writeData = getAppendData(transactionMetadata.getName(), transactionId, 0, 0);
        appendSingleWrite(transactionId, writeData, context);
        val transactionWriteHandle = context.storage.openWrite(transactionMetadata.getName()).join();
        context.storage.write(transactionWriteHandle, 0, new ByteArrayInputStream(writeData), writeData.length, TIMEOUT).join();
        transactionMetadata.setStorageLength(transactionMetadata.getLength());

        // Seal & Begin-merge the transaction (do not seal in storage).
        transactionMetadata.markSealed();
        parentMetadata.setLength(transactionMetadata.getLength());
        context.readIndex.beginMerge(parentId, 0, transactionId);
        transactionMetadata.markMerged();

        // Clear the cache.
        context.cacheManager.applyCachePolicy();

        // Issue read from the parent and fetch the first entry (there should only be one).
        ReadResult rr = context.readIndex.read(parentId, 0, writeData.length, TIMEOUT);
        Assert.assertTrue("Parent Segment read indicates no data available.", rr.hasNext());
        ReadResultEntry entry = rr.next();
        Assert.assertEquals("Unexpected offset for read result entry.", 0, entry.getStreamSegmentOffset());
        Assert.assertEquals("Served read result entry is not from storage.", ReadResultEntryType.Storage, entry.getType());

        // Merge the transaction in storage & complete-merge it.
        transactionMetadata.markSealed();
        transactionMetadata.markSealedInStorage();
        transactionMetadata.markDeleted();
        context.storage.seal(transactionWriteHandle, TIMEOUT).join();
        val parentWriteHandle = context.storage.openWrite(parentMetadata.getName()).join();
        context.storage.concat(parentWriteHandle, 0, transactionWriteHandle.getSegmentName(), TIMEOUT).join();
        parentMetadata.setStorageLength(parentMetadata.getLength());

        context.readIndex.completeMerge(parentId, transactionId);

        // Attempt to extract data from the read.
        entry.requestContent(TIMEOUT);
        ReadResultEntryContents contents = entry.getContent().get(TIMEOUT.toMillis(), TimeUnit.MILLISECONDS);
        byte[] readData = new byte[contents.getLength()];
        StreamHelpers.readAll(contents.getData(), readData, 0, readData.length);

        Assert.assertArrayEquals("Unexpected data read from parent segment.", writeData, readData);
    }

    //endregion

    //region Helpers

    private void checkOffsets(List<CacheKey> removedKeys, long segmentId, int startIndex, int count, int startOffset, int stepIncrease) {
        int expectedStartOffset = startOffset;
        for (int i = 0; i < count; i++) {
            int listIndex = startIndex + i;
            CacheKey currentKey = removedKeys.get(startIndex + i);
            Assert.assertEquals(
                    String.format("Unexpected CacheKey.SegmentOffset at index %d for SegmentId %d.", listIndex, segmentId),
                    expectedStartOffset,
                    currentKey.getOffset());
            expectedStartOffset += stepIncrease;
        }
    }

    private void createSegmentsInStorage(TestContext context) {
        for (long segmentId : context.metadata.getAllStreamSegmentIds()) {
            SegmentMetadata sm = context.metadata.getStreamSegmentMetadata(segmentId);
            context.storage.create(sm.getName(), TIMEOUT).join();
        }
    }

    private void appendData(Collection<Long> segmentIds, Map<Long, ByteArrayOutputStream> segmentContents, TestContext context) {
        appendData(segmentIds, segmentContents, context, null);
    }

    private void appendData(Collection<Long> segmentIds, Map<Long, ByteArrayOutputStream> segmentContents, TestContext context, Runnable callback) {
        int writeId = 0;
        for (int i = 0; i < APPENDS_PER_SEGMENT; i++) {
            for (long segmentId : segmentIds) {
                UpdateableSegmentMetadata segmentMetadata = context.metadata.getStreamSegmentMetadata(segmentId);
                byte[] data = getAppendData(segmentMetadata.getName(), segmentId, i, writeId);
                writeId++;

                appendSingleWrite(segmentId, data, context);
                recordAppend(segmentId, data, segmentContents);
                if (callback != null) {
                    callback.run();
                }
            }
        }
    }

    private void appendSingleWrite(long segmentId, byte[] data, TestContext context) {
        UpdateableSegmentMetadata segmentMetadata = context.metadata.getStreamSegmentMetadata(segmentId);

        // Make sure we increase the Length prior to appending; the ReadIndex checks for this.
        long offset = segmentMetadata.getLength();
        segmentMetadata.setLength(offset + data.length);
        context.readIndex.append(segmentId, offset, data);
    }

    private void appendDataInStorage(TestContext context, HashMap<Long, ByteArrayOutputStream> segmentContents) {
        int writeId = 0;
        for (int i = 0; i < APPENDS_PER_SEGMENT; i++) {
            for (long segmentId : context.metadata.getAllStreamSegmentIds()) {
                UpdateableSegmentMetadata sm = context.metadata.getStreamSegmentMetadata(segmentId);
                byte[] data = getAppendData(sm.getName(), segmentId, i, writeId);
                writeId++;

                // Make sure we increase the Length prior to appending; the ReadIndex checks for this.
                long offset = context.storage.getStreamSegmentInfo(sm.getName(), TIMEOUT).join().getLength();
                val handle = context.storage.openWrite(sm.getName()).join();
                context.storage.write(handle, offset, new ByteArrayInputStream(data), data.length, TIMEOUT).join();

                // Update metadata appropriately.
                sm.setStorageLength(offset + data.length);
                if (sm.getStorageLength() > sm.getLength()) {
                    sm.setLength(sm.getStorageLength());
                }

                recordAppend(segmentId, data, segmentContents);
            }
        }
    }

    private byte[] getAppendData(String segmentName, long segmentId, int segmentAppendSeq, int writeId) {
        return String.format("SegmentName=%s,SegmentId=_%d,AppendSeq=%d,WriteId=%d", segmentName, segmentId, segmentAppendSeq, writeId).getBytes();
    }

    private void completeMergeTransactions(HashMap<Long, ArrayList<Long>> transactionsBySegment, TestContext context) {
        for (Map.Entry<Long, ArrayList<Long>> e : transactionsBySegment.entrySet()) {
            long parentId = e.getKey();
            for (long transactionId : e.getValue()) {
                UpdateableSegmentMetadata transactionMetadata = context.metadata.getStreamSegmentMetadata(transactionId);
                transactionMetadata.markDeleted();
                context.readIndex.completeMerge(parentId, transactionId);
            }
        }
    }

    private void beginMergeTransactions(HashMap<Long, ArrayList<Long>> transactionsBySegment, HashMap<Long, ByteArrayOutputStream> segmentContents, TestContext context) throws Exception {
        for (Map.Entry<Long, ArrayList<Long>> e : transactionsBySegment.entrySet()) {
            UpdateableSegmentMetadata parentMetadata = context.metadata.getStreamSegmentMetadata(e.getKey());
            for (long transactionId : e.getValue()) {
                beginMergeTransaction(transactionId, parentMetadata, segmentContents, context);
            }
        }
    }

    private long beginMergeTransaction(long transactionId, UpdateableSegmentMetadata parentMetadata, HashMap<Long, ByteArrayOutputStream> segmentContents, TestContext context) throws Exception {
        UpdateableSegmentMetadata transactionMetadata = context.metadata.getStreamSegmentMetadata(transactionId);

        // Transaction must be sealed first.
        transactionMetadata.markSealed();

        // Update parent length.
        long mergeOffset = parentMetadata.getLength();
        parentMetadata.setLength(mergeOffset + transactionMetadata.getLength());

        // Do the ReadIndex merge.
        context.readIndex.beginMerge(parentMetadata.getId(), mergeOffset, transactionId);

        // Update the metadata.
        transactionMetadata.markMerged();

        // Update parent contents.
        segmentContents.get(parentMetadata.getId()).write(segmentContents.get(transactionId).toByteArray());
        segmentContents.remove(transactionId);
        return mergeOffset;
    }

    private void checkReadIndex(String testId, HashMap<Long, ByteArrayOutputStream> segmentContents, TestContext context) throws Exception {
        for (long segmentId : segmentContents.keySet()) {
            long startOffset = context.metadata.getStreamSegmentMetadata(segmentId).getStartOffset();
            long segmentLength = context.metadata.getStreamSegmentMetadata(segmentId).getLength();
            byte[] expectedData = segmentContents.get(segmentId).toByteArray();

            if (startOffset > 0) {
<<<<<<< HEAD
                AssertExtensions.assertThrows(
                        "Read request for a truncated offset was not rejected.",
                        () -> context.readIndex.read(segmentId, 0, 1, TIMEOUT),
                        ex -> ex instanceof IllegalArgumentException);
=======
                @Cleanup
                ReadResult truncatedResult = context.readIndex.read(segmentId, 0, 1, TIMEOUT);
                val first = truncatedResult.next();
                Assert.assertEquals("Read request for a truncated offset did not start with a Truncated ReadResultEntryType.",
                        ReadResultEntryType.Truncated, first.getType());
                AssertExtensions.assertThrows(
                        "Truncate ReadResultEntryType did not throw when getContent() was invoked.",
                        () -> {
                            first.requestContent(TIMEOUT);
                            return first.getContent();
                        },
                        ex -> ex instanceof StreamSegmentTruncatedException);
>>>>>>> dd3bc7d5
            }

            long expectedCurrentOffset = startOffset;
            @Cleanup
            ReadResult readResult = context.readIndex.read(segmentId, expectedCurrentOffset, (int) (segmentLength - expectedCurrentOffset), TIMEOUT);
            Assert.assertTrue(testId + ": Empty read result for segment " + segmentId, readResult.hasNext());

            while (readResult.hasNext()) {
                ReadResultEntry readEntry = readResult.next();
                AssertExtensions.assertGreaterThan(testId + ": getRequestedReadLength should be a positive integer for segment " + segmentId, 0, readEntry.getRequestedReadLength());
                Assert.assertEquals(testId + ": Unexpected value from getStreamSegmentOffset for segment " + segmentId, expectedCurrentOffset, readEntry.getStreamSegmentOffset());

                // Since this is a non-sealed segment, we only expect Cache or Storage read result entries.
                Assert.assertTrue(testId + ": Unexpected type of ReadResultEntry for non-sealed segment " + segmentId, readEntry.getType() == ReadResultEntryType.Cache || readEntry.getType() == ReadResultEntryType.Storage);
                if (readEntry.getType() == ReadResultEntryType.Cache) {
                    Assert.assertTrue(testId + ": getContent() did not return a completed future (ReadResultEntryType.Cache) for segment" + segmentId, readEntry.getContent().isDone() && !readEntry.getContent().isCompletedExceptionally());
                } else if (readEntry.getType() == ReadResultEntryType.Storage) {
                    Assert.assertFalse(testId + ": getContent() did not return a non-completed future (ReadResultEntryType.Storage) for segment" + segmentId, readEntry.getContent().isDone() && !readEntry.getContent().isCompletedExceptionally());
                }

                // Request content, in case it wasn't returned yet.
                readEntry.requestContent(TIMEOUT);
                ReadResultEntryContents readEntryContents = readEntry.getContent().get(TIMEOUT.toMillis(), TimeUnit.MILLISECONDS);
                AssertExtensions.assertGreaterThan(testId + ": getContent() returned an empty result entry for segment " + segmentId, 0, readEntryContents.getLength());

                byte[] actualData = new byte[readEntryContents.getLength()];
                StreamHelpers.readAll(readEntryContents.getData(), actualData, 0, actualData.length);
                AssertExtensions.assertArrayEquals(testId + ": Unexpected data read from segment " + segmentId + " at offset " + expectedCurrentOffset, expectedData, (int) expectedCurrentOffset, actualData, 0, readEntryContents.getLength());

                expectedCurrentOffset += readEntryContents.getLength();
            }

            Assert.assertTrue(testId + ": ReadResult was not closed post-full-consumption for segment" + segmentId, readResult.isClosed());
        }
    }

    private void checkReadIndexDirect(HashMap<Long, ByteArrayOutputStream> segmentContents, TestContext context) throws Exception {
        for (long segmentId : segmentContents.keySet()) {
            val sm = context.metadata.getStreamSegmentMetadata(segmentId);
            long segmentLength = sm.getLength();
            long startOffset = Math.min(sm.getStartOffset(), sm.getStorageLength());
            byte[] expectedData = segmentContents.get(segmentId).toByteArray();

            if (startOffset > 0) {
                AssertExtensions.assertThrows(
                        "Read request for a truncated offset was not rejected.",
                        () -> context.readIndex.readDirect(segmentId, 0, 1),
                        ex -> ex instanceof IllegalArgumentException);
            }

            int readLength = (int) (segmentLength - startOffset);
            InputStream readData = context.readIndex.readDirect(segmentId, startOffset, readLength);
            byte[] actualData = StreamHelpers.readAll(readData, readLength);
            AssertExtensions.assertArrayEquals("Unexpected data read.", expectedData, (int) startOffset, actualData, 0, actualData.length);
        }
    }

    private <T> void recordAppend(T segmentIdentifier, byte[] data, Map<T, ByteArrayOutputStream> segmentContents) {
        ByteArrayOutputStream contents = segmentContents.getOrDefault(segmentIdentifier, null);
        if (contents == null) {
            contents = new ByteArrayOutputStream();
            segmentContents.put(segmentIdentifier, contents);
        }

        try {
            contents.write(data);
        } catch (IOException ex) {
            Assert.fail(ex.toString());
        }
    }

    private ArrayList<Long> createSegments(TestContext context) {
        ArrayList<Long> segmentIds = new ArrayList<>();
        for (int i = 0; i < SEGMENT_COUNT; i++) {
            segmentIds.add(createSegment(i, context));
        }

        return segmentIds;
    }

    private long createSegment(int id, TestContext context) {
        String name = getSegmentName(id);
        context.metadata.mapStreamSegmentId(name, id);
        initializeSegment(id, context);
        return id;
    }

    private HashMap<Long, ArrayList<Long>> createTransactions(Collection<Long> segmentIds, TestContext context) {
        return createTransactions(segmentIds, TRANSACTIONS_PER_SEGMENT, context);
    }

    private HashMap<Long, ArrayList<Long>> createTransactions(Collection<Long> segmentIds, int transactionsPerSegment, TestContext context) {
        // Create the Transactions.
        HashMap<Long, ArrayList<Long>> transactions = new HashMap<>();
        long transactionId = Integer.MAX_VALUE;
        for (long parentId : segmentIds) {
            ArrayList<Long> segmentTransactions = new ArrayList<>();
            transactions.put(parentId, segmentTransactions);
            SegmentMetadata parentMetadata = context.metadata.getStreamSegmentMetadata(parentId);

            for (int i = 0; i < transactionsPerSegment; i++) {
                segmentTransactions.add(createTransaction(parentMetadata, transactionId, context));
                transactionId++;
            }
        }

        return transactions;
    }

    private long createTransaction(SegmentMetadata parentMetadata, long transactionId, TestContext context) {
        String transactionName = StreamSegmentNameUtils.getTransactionNameFromId(parentMetadata.getName(), UUID.randomUUID());
        context.metadata.mapStreamSegmentId(transactionName, transactionId, parentMetadata.getId());
        initializeSegment(transactionId, context);
        return transactionId;
    }

    private String getSegmentName(int id) {
        return "Segment_" + id;
    }

    private void initializeSegment(long segmentId, TestContext context) {
        UpdateableSegmentMetadata metadata = context.metadata.getStreamSegmentMetadata(segmentId);
        metadata.setLength(0);
        metadata.setStorageLength(0);
    }

    //endregion

    //region TestContext

    private class TestContext implements AutoCloseable {
        final UpdateableContainerMetadata metadata;
        final ContainerReadIndex readIndex;
        final TestCacheManager cacheManager;
        final TestCacheFactory cacheFactory;
        final Storage storage;

        TestContext() {
            this(DEFAULT_CONFIG, DEFAULT_CONFIG.getCachePolicy());
        }

        TestContext(ReadIndexConfig readIndexConfig, CachePolicy cachePolicy) {
            this.cacheFactory = new TestCacheFactory();
            this.metadata = new MetadataBuilder(CONTAINER_ID).build();
            this.storage = InMemoryStorageFactory.newStorage(executorService());
            this.storage.initialize(1);
            this.cacheManager = new TestCacheManager(cachePolicy, executorService());
            this.readIndex = new ContainerReadIndex(readIndexConfig, this.metadata, this.cacheFactory, this.storage, this.cacheManager, executorService());
        }

        @Override
        public void close() {
            this.readIndex.close();
            this.cacheFactory.close();
            this.storage.close();
            this.cacheManager.close();
        }
    }

    //endregion

    //region TestCache

    private static class TestCache extends InMemoryCache {
        Consumer<CacheKey> removeCallback;

        TestCache(String id) {
            super(id);
        }

        @Override
        public void remove(Cache.Key key) {
            Consumer<CacheKey> callback = this.removeCallback;
            if (callback != null) {
                callback.accept((CacheKey) key);
            }

            super.remove(key);
        }
    }

    private static class TestCacheFactory implements CacheFactory {
        final TestCache cache = new TestCache("Test");

        @Override
        public Cache getCache(String id) {
            return this.cache;
        }

        @Override
        public void close() {
            this.cache.close();
        }
    }

    //endregion
}<|MERGE_RESOLUTION|>--- conflicted
+++ resolved
@@ -1161,12 +1161,6 @@
             byte[] expectedData = segmentContents.get(segmentId).toByteArray();
 
             if (startOffset > 0) {
-<<<<<<< HEAD
-                AssertExtensions.assertThrows(
-                        "Read request for a truncated offset was not rejected.",
-                        () -> context.readIndex.read(segmentId, 0, 1, TIMEOUT),
-                        ex -> ex instanceof IllegalArgumentException);
-=======
                 @Cleanup
                 ReadResult truncatedResult = context.readIndex.read(segmentId, 0, 1, TIMEOUT);
                 val first = truncatedResult.next();
@@ -1179,7 +1173,6 @@
                             return first.getContent();
                         },
                         ex -> ex instanceof StreamSegmentTruncatedException);
->>>>>>> dd3bc7d5
             }
 
             long expectedCurrentOffset = startOffset;
