--- conflicted
+++ resolved
@@ -163,12 +163,8 @@
         long offset = 0;
         for (int i = 0; i < segmentCount; i++) {
             for (int j = 0; j < operationCountPerType; j++) {
-<<<<<<< HEAD
                 StreamSegmentMapOperation mapOp = new StreamSegmentMapOperation(
-                        StreamSegmentInformation.builder().name("a").length(i * j).build());
-=======
-                StreamSegmentMapOperation mapOp = new StreamSegmentMapOperation(StreamSegmentInformation.builder().name("a").length(i * j).build());
->>>>>>> c27db428
+                         StreamSegmentInformation.builder().name("a").length( i * j).build());
                 mapOp.setStreamSegmentId(i);
                 operations.add(mapOp);
                 StreamSegmentAppendOperation appendOp = new StreamSegmentAppendOperation(i, Integer.toString(i).getBytes(), null);
