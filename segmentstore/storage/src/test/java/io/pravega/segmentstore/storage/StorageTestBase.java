/**
 * Copyright (c) 2017 Dell Inc., or its subsidiaries. All Rights Reserved.
 *
 * Licensed under the Apache License, Version 2.0 (the "License");
 * you may not use this file except in compliance with the License.
 * You may obtain a copy of the License at
 *
 *     http://www.apache.org/licenses/LICENSE-2.0
 */
package io.pravega.segmentstore.storage;

import io.pravega.common.MathHelpers;
import io.pravega.segmentstore.contracts.BadOffsetException;
import io.pravega.segmentstore.contracts.SegmentProperties;
import io.pravega.segmentstore.contracts.StreamSegmentExistsException;
import io.pravega.segmentstore.contracts.StreamSegmentNotExistsException;
import io.pravega.segmentstore.contracts.StreamSegmentSealedException;
import io.pravega.test.common.AssertExtensions;
import io.pravega.test.common.ThreadPooledTestSuite;
import java.io.ByteArrayInputStream;
import java.io.ByteArrayOutputStream;
import java.io.SequenceInputStream;
import java.time.Duration;
import java.util.ArrayList;
import java.util.HashMap;
import java.util.Map.Entry;
import java.util.Random;
import java.util.concurrent.atomic.AtomicLong;
import lombok.val;
import org.junit.Assert;
import org.junit.Test;

import static io.pravega.test.common.AssertExtensions.assertThrows;

/**
 * Base class for testing any implementation of the Storage interface.
 */
public abstract class StorageTestBase extends ThreadPooledTestSuite {
    //region General Test arguments

    protected static final Duration TIMEOUT = Duration.ofSeconds(30);
    protected static final long DEFAULT_EPOCH = 1;
    protected static final int APPENDS_PER_SEGMENT = 10;
    protected static final String APPEND_FORMAT = "Segment_%s_Append_%d";
    private static final int SEGMENT_COUNT = 4;

    @Override
    protected int getThreadPoolSize() {
        return 5;
    }

    //endregion

    //region Tests

    /**
     * Tests the create() method.
     */
    @Test
    public void testCreate() {
        String segmentName = "foo_open";
        try (Storage s = createStorage()) {
            s.initialize(DEFAULT_EPOCH);
            createSegment(segmentName, s);
            Assert.assertTrue("Expected the segment to exist.", s.exists(segmentName, null).join());
            assertThrows("create() did not throw for existing StreamSegment.",
                    () -> createSegment(segmentName, s),
                    ex -> ex instanceof StreamSegmentExistsException);

            // Delete and make sure it can be recreated.
            s.openWrite(segmentName).thenCompose(handle -> s.delete(handle, null)).join();
            createSegment(segmentName, s);
            Assert.assertTrue("Expected the segment to exist.", s.exists(segmentName, null).join());
        }
    }

    /**
     * Tests the openRead() and openWrite() methods.
     */
    @Test
    public void testOpen() {
        String segmentName = "foo_open";
        try (Storage s = createStorage()) {
            s.initialize(DEFAULT_EPOCH);

            // Segment does not exist.
            assertThrows("openWrite() did not throw for non-existent StreamSegment.",
                    s.openWrite(segmentName),
                    ex -> ex instanceof StreamSegmentNotExistsException);

            assertThrows("openRead() did not throw for non-existent StreamSegment.",
                    s.openRead(segmentName),
                    ex -> ex instanceof StreamSegmentNotExistsException);
        }
    }

    /**
     * Tests the write() method.
     *
     * @throws Exception if an unexpected error occurred.
     */
    @Test
    public void testWrite() throws Exception {
        String segmentName = "foo_write";
        int appendCount = 100;

        try (Storage s = createStorage()) {
            s.initialize(DEFAULT_EPOCH);
            createSegment(segmentName, s);

            // Invalid handle.
            val readOnlyHandle = s.openRead(segmentName).join();
            assertThrows(
                    "write() did not throw for read-only handle.",
                    () -> s.write(readOnlyHandle, 0, new ByteArrayInputStream("h".getBytes()), 1, TIMEOUT),
                    ex -> ex instanceof IllegalArgumentException);

            assertThrows(
                    "write() did not throw for handle pointing to inexistent segment.",
                    () -> s.write(createInexistentSegmentHandle(s, false), 0, new ByteArrayInputStream("h".getBytes()), 1, TIMEOUT),
                    ex -> ex instanceof StreamSegmentNotExistsException);

            val writeHandle = s.openWrite(segmentName).join();
            long offset = 0;
            for (int j = 0; j < appendCount; j++) {
<<<<<<< HEAD
                byte[] writeData = String.format(APPEND_FORMAT, segmentName, j).getBytes();
                ByteArrayInputStream dataStream = new ByteArrayInputStream(writeData);
=======
                byte[] writeData = String.format("Segment_%s_Append_%d", segmentName, j).getBytes();

                // We intentionally add some garbage at the end of the dataStream to verify that write() takes into account
                // the value of the "length" argument.
                val dataStream = new SequenceInputStream(new ByteArrayInputStream(writeData), new ByteArrayInputStream(new byte[100]));
>>>>>>> dd3bc7d5
                s.write(writeHandle, offset, dataStream, writeData.length, TIMEOUT).join();
                offset += writeData.length;
            }

            // Check bad offset.
            final long finalOffset = offset;
            assertThrows("write() did not throw bad offset write (smaller).",
                    () -> s.write(writeHandle, finalOffset - 1, new ByteArrayInputStream("h".getBytes()), 1, TIMEOUT),
                    ex -> ex instanceof BadOffsetException);

            assertThrows("write() did not throw bad offset write (larger).",
                    () -> s.write(writeHandle, finalOffset + 1, new ByteArrayInputStream("h".getBytes()), 1, TIMEOUT),
                    ex -> ex instanceof BadOffsetException);

            // Check post-delete write.
            s.delete(writeHandle, TIMEOUT).join();
            assertThrows("write() did not throw for a deleted StreamSegment.",
                    () -> s.write(writeHandle, 0, new ByteArrayInputStream(new byte[1]), 1, TIMEOUT),
                    ex -> ex instanceof StreamSegmentNotExistsException);
        }
    }

    /**
     * Tests the read() method.
     *
     * @throws Exception if an unexpected error occurred.
     */
    @Test
    public void testRead() throws Exception {
        final String context = "Read";
        try (Storage s = createStorage()) {
            s.initialize(DEFAULT_EPOCH);

            // Check invalid segment name.
            assertThrows("read() did not throw for invalid segment name.",
                    () -> s.read(createInexistentSegmentHandle(s, true), 0, new byte[1], 0, 1, TIMEOUT),
                    ex -> ex instanceof StreamSegmentNotExistsException);

            HashMap<String, ByteArrayOutputStream> appendData = populate(s, context);

            // Do some reading.
            for (Entry<String, ByteArrayOutputStream> entry : appendData.entrySet()) {
                String segmentName = entry.getKey();
                val readHandle = s.openRead(segmentName).join();
                byte[] expectedData = entry.getValue().toByteArray();

                for (int offset = 0; offset < expectedData.length / 2; offset++) {
                    int length = expectedData.length - 2 * offset;
                    byte[] readBuffer = new byte[length];
                    int bytesRead = s.read(readHandle, offset, readBuffer, 0, readBuffer.length, TIMEOUT).join();
                    Assert.assertEquals(String.format("Unexpected number of bytes read from offset %d.", offset),
                            length, bytesRead);
                    AssertExtensions.assertArrayEquals(String.format("Unexpected read result from offset %d.", offset),
                            expectedData, offset, readBuffer, 0, bytesRead);
                }
            }

            // Test bad parameters.
            val testSegment = getSegmentName(0, context);
            val testSegmentHandle = s.openRead(testSegment).join();
            byte[] testReadBuffer = new byte[10];
            assertThrows("read() allowed reading with negative read offset.",
                    () -> s.read(testSegmentHandle, -1, testReadBuffer, 0, testReadBuffer.length, TIMEOUT),
                    ex -> ex instanceof IllegalArgumentException || ex instanceof ArrayIndexOutOfBoundsException);

            assertThrows("read() allowed reading with offset beyond Segment length.",
                    () -> s.read(testSegmentHandle, s.getStreamSegmentInfo(testSegment, TIMEOUT).join().getLength() + 1,
                            testReadBuffer, 0, testReadBuffer.length, TIMEOUT),
                    ex -> ex instanceof IllegalArgumentException || ex instanceof ArrayIndexOutOfBoundsException);

            assertThrows("read() allowed reading with negative read buffer offset.",
                    () -> s.read(testSegmentHandle, 0, testReadBuffer, -1, testReadBuffer.length, TIMEOUT),
                    ex -> ex instanceof IllegalArgumentException || ex instanceof ArrayIndexOutOfBoundsException);

            assertThrows("read() allowed reading with invalid read buffer length.",
                    () -> s.read(testSegmentHandle, 0, testReadBuffer, 1, testReadBuffer.length, TIMEOUT),
                    ex -> ex instanceof IllegalArgumentException || ex instanceof ArrayIndexOutOfBoundsException);

            assertThrows("read() allowed reading with invalid read length.",
                    () -> s.read(testSegmentHandle, 0, testReadBuffer, 0, testReadBuffer.length + 1, TIMEOUT),
                    ex -> ex instanceof IllegalArgumentException || ex instanceof ArrayIndexOutOfBoundsException);

            // Check post-delete read.
            s.delete(s.openWrite(testSegment).join(), TIMEOUT).join();
            assertThrows("read() did not throw for a deleted StreamSegment.",
                    () -> s.read(testSegmentHandle, 0, new byte[1], 0, 1, TIMEOUT),
                    ex -> ex instanceof StreamSegmentNotExistsException);
        }
    }

    /**
     * Tests the seal() method.
     *
     * @throws Exception if an unexpected error occurred.
     */
    @Test
    public void testSeal() throws Exception {
        final String context = "Seal";
        try (Storage s = createStorage()) {
            s.initialize(DEFAULT_EPOCH);

            // Check segment not exists.
            assertThrows("seal() did not throw for non-existent segment name.",
                    () -> s.seal(createInexistentSegmentHandle(s, false), TIMEOUT),
                    ex -> ex instanceof StreamSegmentNotExistsException);

            HashMap<String, ByteArrayOutputStream> appendData = populate(s, context);
            int deleteCount = 0;
            for (String segmentName : appendData.keySet()) {
                val readHandle = s.openRead(segmentName).join();
                assertThrows("seal() did not throw for read-only handle.",
                        () -> s.seal(readHandle, TIMEOUT),
                        ex -> ex instanceof IllegalArgumentException);

                val writeHandle = s.openWrite(segmentName).join();
                s.seal(writeHandle, TIMEOUT).join();

                //Seal is idempotent. Resealing an already sealed segment should work.
                s.seal(writeHandle, TIMEOUT).join();
                assertThrows("write() did not throw for a sealed StreamSegment.",
                        () -> s.write(writeHandle, s.getStreamSegmentInfo(segmentName, TIMEOUT).
                                join().getLength(), new ByteArrayInputStream("g".getBytes()), 1, TIMEOUT),
                        ex -> ex instanceof StreamSegmentSealedException);

                // Check post-delete seal. Half of the segments use the existing handle, and half will re-acquire it.
                // We want to reacquire it because OpenWrite will return a read-only handle for sealed segments.
                boolean reacquireHandle = (deleteCount++) % 2 == 0;
                SegmentHandle deleteHandle = writeHandle;
                if (reacquireHandle) {
                    deleteHandle = s.openWrite(segmentName).join();
                }

                s.delete(deleteHandle, TIMEOUT).join();
                assertThrows("seal() did not throw for a deleted StreamSegment.",
                        () -> s.seal(writeHandle, TIMEOUT),
                        ex -> ex instanceof StreamSegmentNotExistsException);
            }
        }
    }

    /**
     * Tests the concat() method.
     *
     * @throws Exception if an unexpected error occurred.
     */
    @Test
    public void testConcat() throws Exception {
        final String context = "Concat";
        try (Storage s = createStorage()) {
            s.initialize(DEFAULT_EPOCH);
            HashMap<String, ByteArrayOutputStream> appendData = populate(s, context);

            // Check invalid segment name.
            val firstSegmentName = getSegmentName(0, context);
            val firstSegmentHandle = s.openWrite(firstSegmentName).join();
            val sealedSegmentName = "SealedSegment";
            createSegment(sealedSegmentName, s);
            val sealedSegmentHandle = s.openWrite(sealedSegmentName).join();
            s.write(sealedSegmentHandle, 0, new ByteArrayInputStream(new byte[1]), 1, TIMEOUT).join();
            s.seal(sealedSegmentHandle, TIMEOUT).join();
            AtomicLong firstSegmentLength = new AtomicLong(s.getStreamSegmentInfo(firstSegmentName,
                    TIMEOUT).join().getLength());
            assertThrows("concat() did not throw for non-existent target segment name.",
                    () -> s.concat(createInexistentSegmentHandle(s, false), 0, sealedSegmentName, TIMEOUT),
                    ex -> ex instanceof StreamSegmentNotExistsException);

            assertThrows("concat() did not throw for invalid source StreamSegment name.",
                    () -> s.concat(firstSegmentHandle, firstSegmentLength.get(), "foo2", TIMEOUT),
                    ex -> ex instanceof StreamSegmentNotExistsException);

            ArrayList<String> concatOrder = new ArrayList<>();
            concatOrder.add(firstSegmentName);
            for (String sourceSegment : appendData.keySet()) {
                if (sourceSegment.equals(firstSegmentName)) {
                    // FirstSegment is where we'll be concatenating to.
                    continue;
                }

                assertThrows("Concat allowed when source segment is not sealed.",
                        () -> s.concat(firstSegmentHandle, firstSegmentLength.get(), sourceSegment, TIMEOUT),
                        ex -> ex instanceof IllegalStateException);

                // Seal the source segment and then re-try the concat
                val sourceWriteHandle = s.openWrite(sourceSegment).join();
                s.seal(sourceWriteHandle, TIMEOUT).join();
                SegmentProperties preConcatTargetProps = s.getStreamSegmentInfo(firstSegmentName, TIMEOUT).join();
                SegmentProperties sourceProps = s.getStreamSegmentInfo(sourceSegment, TIMEOUT).join();

                s.concat(firstSegmentHandle, firstSegmentLength.get(), sourceSegment, TIMEOUT).join();
                concatOrder.add(sourceSegment);
                SegmentProperties postConcatTargetProps = s.getStreamSegmentInfo(firstSegmentName, TIMEOUT).join();
                Assert.assertFalse("concat() did not delete source segment", s.exists(sourceSegment, TIMEOUT).join());

                // Only check lengths here; we'll check the contents at the end.
                Assert.assertEquals("Unexpected target StreamSegment.length after concatenation.",
                        preConcatTargetProps.getLength() + sourceProps.getLength(), postConcatTargetProps.getLength());
                firstSegmentLength.set(postConcatTargetProps.getLength());
            }

            // Check the contents of the first StreamSegment. We already validated that the length is correct.
            SegmentProperties segmentProperties = s.getStreamSegmentInfo(firstSegmentName, TIMEOUT).join();
            byte[] readBuffer = new byte[(int) segmentProperties.getLength()];

            // Read the entire StreamSegment.
            int bytesRead = s.read(firstSegmentHandle, 0, readBuffer, 0, readBuffer.length, TIMEOUT).join();
            Assert.assertEquals("Unexpected number of bytes read.", readBuffer.length, bytesRead);

            // Check, concat-by-concat, that the final data is correct.
            int offset = 0;
            for (String segmentName : concatOrder) {
                byte[] concatData = appendData.get(segmentName).toByteArray();
                AssertExtensions.assertArrayEquals("Unexpected concat data.", concatData, 0, readBuffer, offset,
                        concatData.length);
                offset += concatData.length;
            }

            Assert.assertEquals("Concat included more bytes than expected.", offset, readBuffer.length);
        }
    }

    /**
     * Verifies that the Storage implementation enforces fencing: if a segment owner changes, no operation is allowed
     * on a segment until open() is called on it.
     *
     * @throws Exception If one got thrown.
     */
    @Test
    public abstract void testFencing() throws Exception;

    private String getSegmentName(int id, String context) {
        return String.format("%s_%s", context, id);
    }

    private HashMap<String, ByteArrayOutputStream> populate(Storage s, String context) throws Exception {
        HashMap<String, ByteArrayOutputStream> appendData = new HashMap<>();
        byte[] extraData = new byte[1024];
        for (int segmentId = 0; segmentId < SEGMENT_COUNT; segmentId++) {
            String segmentName = getSegmentName(segmentId, context);
            createSegment(segmentName, s);
            val writeHandle = s.openWrite(segmentName).join();
            ByteArrayOutputStream writeStream = new ByteArrayOutputStream();
            appendData.put(segmentName, writeStream);

            long offset = 0;
            for (int j = 0; j < APPENDS_PER_SEGMENT; j++) {
<<<<<<< HEAD
                byte[] writeData = String.format(APPEND_FORMAT, segmentName, j).getBytes();
                ByteArrayInputStream dataStream = new ByteArrayInputStream(writeData);
=======
                byte[] writeData = String.format("Segment_%s_Append_%d", segmentName, j).getBytes();

                // Append some garbage at the end to make sure we only write as much as instructed, and not the whole InputStream.
                val dataStream = new SequenceInputStream(new ByteArrayInputStream(writeData), new ByteArrayInputStream(extraData));
>>>>>>> dd3bc7d5
                s.write(writeHandle, offset, dataStream, writeData.length, TIMEOUT).join();
                writeStream.write(writeData);
                offset += writeData.length;
            }
        }
        return appendData;
    }

    //endregion

    //region Protected utility methods containing common code.

    protected void verifyReadOnlyOperationsSucceed(SegmentHandle handle, Storage storage) {
        boolean exists = storage.exists(handle.getSegmentName(), TIMEOUT).join();
        Assert.assertTrue("Segment does not exist.", exists);

        val si = storage.getStreamSegmentInfo(handle.getSegmentName(), TIMEOUT).join();
        Assert.assertNotNull("Unexpected response from getStreamSegmentInfo.", si);

        byte[] readBuffer = new byte[(int) si.getLength()];
        int readBytes = storage.read(handle, 0, readBuffer, 0, readBuffer.length, TIMEOUT).join();
        Assert.assertEquals("Unexpected number of bytes read.", readBuffer.length, readBytes);
    }

    protected void verifyWriteOperationsSucceed(SegmentHandle handle, Storage storage) {
        val si = storage.getStreamSegmentInfo(handle.getSegmentName(), TIMEOUT).join();
        final byte[] data = "hello".getBytes();
        storage.write(handle, si.getLength(), new ByteArrayInputStream(data), data.length, TIMEOUT).join();

        final String concatName = "concat";
        storage.create(concatName, TIMEOUT).join();
        val concatHandle = storage.openWrite(concatName).join();
        storage.write(concatHandle, 0, new ByteArrayInputStream(data), data.length, TIMEOUT).join();
        storage.seal(concatHandle, TIMEOUT).join();
        storage.concat(handle, si.getLength() + data.length, concatHandle.getSegmentName(), TIMEOUT).join();
    }

    protected void verifyWriteOperationsFail(SegmentHandle handle, Storage storage) {
        val si = storage.getStreamSegmentInfo(handle.getSegmentName(), TIMEOUT).join();
        final byte[] data = "hello".getBytes();
        AssertExtensions.assertThrows(
                "Write was not fenced out.",
                () -> storage.write(handle, si.getLength(), new ByteArrayInputStream(data), data.length, TIMEOUT),
                ex -> ex instanceof StorageNotPrimaryException);

        // Create a second segment and try to concat it into the primary one.
        final String concatName = "concat";
        createSegment(concatName, storage);
        val concatHandle = storage.openWrite(concatName).join();
        storage.write(concatHandle, 0, new ByteArrayInputStream(data), data.length, TIMEOUT).join();
        storage.seal(concatHandle, TIMEOUT).join();
        AssertExtensions.assertThrows(
                "Concat was not fenced out.",
                () -> storage.concat(handle, si.getLength(), concatHandle.getSegmentName(), TIMEOUT),
                ex -> ex instanceof StorageNotPrimaryException);
        storage.delete(concatHandle, TIMEOUT).join();
    }

    protected void verifyFinalWriteOperationsSucceed(SegmentHandle handle, Storage storage) {
        storage.seal(handle, TIMEOUT).join();
        storage.delete(handle, TIMEOUT).join();

        boolean exists = storage.exists(handle.getSegmentName(), TIMEOUT).join();
        Assert.assertFalse("Segment still exists after deletion.", exists);
    }

    protected void verifyFinalWriteOperationsFail(SegmentHandle handle, Storage storage) {
        AssertExtensions.assertThrows(
                "Seal was allowed on fenced Storage.",
                () -> storage.seal(handle, TIMEOUT),
                ex -> ex instanceof StorageNotPrimaryException);

        val si = storage.getStreamSegmentInfo(handle.getSegmentName(), TIMEOUT).join();
        Assert.assertFalse("Segment was sealed after rejected call to seal.", si.isSealed());

        AssertExtensions.assertThrows(
                "Delete was allowed on fenced Storage.",
                () -> storage.delete(handle, TIMEOUT),
                ex -> ex instanceof StorageNotPrimaryException);
        boolean exists = storage.exists(handle.getSegmentName(), TIMEOUT).join();
        Assert.assertTrue("Segment was deleted after rejected call to delete.", exists);
    }

    protected SegmentHandle createInexistentSegmentHandle(Storage s, boolean readOnly) {
        Random rnd = new Random();
        String segmentName = "Inexistent_" + MathHelpers.abs(rnd.nextInt());
        createSegment(segmentName, s);
        return (readOnly ? s.openRead(segmentName) : s.openWrite(segmentName))
                .thenCompose(handle -> s.openWrite(segmentName)
                        .thenCompose(h2 -> s.delete(h2, TIMEOUT))
                        .thenApply(v -> handle))
                .join();
    }

    protected void createSegment(String name, Storage s) {
        s.create(name, null).join();
    }

    //endregion

    //region Abstract methods

    /**
     * Creates a new instance of the Storage implementation to be tested. This will be cleaned up (via close()) upon
     * test termination.
     */
    protected abstract Storage createStorage();

    //endregion
}<|MERGE_RESOLUTION|>--- conflicted
+++ resolved
@@ -123,16 +123,11 @@
             val writeHandle = s.openWrite(segmentName).join();
             long offset = 0;
             for (int j = 0; j < appendCount; j++) {
-<<<<<<< HEAD
                 byte[] writeData = String.format(APPEND_FORMAT, segmentName, j).getBytes();
-                ByteArrayInputStream dataStream = new ByteArrayInputStream(writeData);
-=======
-                byte[] writeData = String.format("Segment_%s_Append_%d", segmentName, j).getBytes();
 
                 // We intentionally add some garbage at the end of the dataStream to verify that write() takes into account
                 // the value of the "length" argument.
                 val dataStream = new SequenceInputStream(new ByteArrayInputStream(writeData), new ByteArrayInputStream(new byte[100]));
->>>>>>> dd3bc7d5
                 s.write(writeHandle, offset, dataStream, writeData.length, TIMEOUT).join();
                 offset += writeData.length;
             }
@@ -378,15 +373,10 @@
 
             long offset = 0;
             for (int j = 0; j < APPENDS_PER_SEGMENT; j++) {
-<<<<<<< HEAD
                 byte[] writeData = String.format(APPEND_FORMAT, segmentName, j).getBytes();
-                ByteArrayInputStream dataStream = new ByteArrayInputStream(writeData);
-=======
-                byte[] writeData = String.format("Segment_%s_Append_%d", segmentName, j).getBytes();
 
                 // Append some garbage at the end to make sure we only write as much as instructed, and not the whole InputStream.
                 val dataStream = new SequenceInputStream(new ByteArrayInputStream(writeData), new ByteArrayInputStream(extraData));
->>>>>>> dd3bc7d5
                 s.write(writeHandle, offset, dataStream, writeData.length, TIMEOUT).join();
                 writeStream.write(writeData);
                 offset += writeData.length;
