/**
 * Licensed to the Apache Software Foundation (ASF) under one
 * or more contributor license agreements.  See the NOTICE file
 * distributed with this work for additional information
 * regarding copyright ownership.  The ASF licenses this file
 * to you under the Apache License, Version 2.0 (the
 * "License"); you may not use this file except in compliance
 * with the License.  You may obtain a copy of the License at
 * <p>
 * http://www.apache.org/licenses/LICENSE-2.0
 * <p>
 * Unless required by applicable law or agreed to in writing, software
 * distributed under the License is distributed on an "AS IS" BASIS,
 * WITHOUT WARRANTIES OR CONDITIONS OF ANY KIND, either express or implied.
 * See the License for the specific language governing permissions and
 * limitations under the License.
 */

package com.emc.pravega.service.storage.mocks;

<<<<<<< HEAD
=======
import com.emc.pravega.common.Exceptions;
import com.emc.pravega.common.concurrent.FutureHelpers;
import com.emc.pravega.service.contracts.SegmentProperties;
import com.emc.pravega.service.contracts.StreamSegmentExistsException;
import com.emc.pravega.service.contracts.StreamSegmentNotExistsException;
import com.emc.pravega.service.contracts.StreamSegmentSealedException;
import com.emc.pravega.service.storage.BadOffsetException;
import com.emc.pravega.service.storage.Storage;
import com.google.common.base.Preconditions;

import javax.annotation.concurrent.GuardedBy;
>>>>>>> 3fd7e873
import java.io.ByteArrayInputStream;
import java.io.IOException;
import java.io.InputStream;
import java.time.Duration;
import java.util.ArrayList;
import java.util.Date;
import java.util.HashMap;
import java.util.concurrent.CompletableFuture;
import java.util.concurrent.CompletionException;
import java.util.concurrent.Executor;
import java.util.concurrent.Executors;
import java.util.concurrent.ScheduledExecutorService;

import javax.annotation.concurrent.GuardedBy;

import com.emc.pravega.common.Exceptions;
import com.emc.pravega.service.contracts.SegmentProperties;
import com.emc.pravega.service.contracts.StreamSegmentExistsException;
import com.emc.pravega.service.contracts.StreamSegmentInformation;
import com.emc.pravega.service.contracts.StreamSegmentNotExistsException;
import com.emc.pravega.service.contracts.StreamSegmentSealedException;
import com.emc.pravega.service.storage.BadOffsetException;
import com.emc.pravega.service.storage.Storage;

/**
 * In-Memory mock for Storage. Contents is destroyed when object is garbage collected.
 */
public class InMemoryStorage implements Storage {
    private final HashMap<String, HashMap<Long, CompletableFuture<Void>>> sizeTriggers;
    private final HashMap<String, CompletableFuture<Void>> sealTriggers;
    @GuardedBy("lock")
    private final HashMap<String, StreamSegmentData> streamSegments = new HashMap<>();
    private final Object lock = new Object();
    private final ScheduledExecutorService executor;
    private boolean closed;
    private boolean ownsExecutorService;

    public InMemoryStorage() {
        this(Executors.newScheduledThreadPool(1));
        this.ownsExecutorService = true;
    }

    public InMemoryStorage(ScheduledExecutorService executor) {
        this.executor = executor;
        this.sizeTriggers = new HashMap<>();
        this.sealTriggers = new HashMap<>();
    }

    //region AutoCloseable Implementation

    @Override
    public void close() {
        if (!this.closed) {
            if (this.ownsExecutorService) {
                this.executor.shutdown();
            }

            this.closed = true;
        }
    }

    //endregion

    //region Storage Implementation

    @Override
    public CompletableFuture<SegmentProperties> create(String streamSegmentName, Duration timeout) {
        Exceptions.checkNotClosed(this.closed, this);
        return CompletableFuture
                .supplyAsync(() -> {
                    synchronized (this.lock) {
                        if (this.streamSegments.containsKey(streamSegmentName)) {
                            throw new CompletionException(new StreamSegmentExistsException(streamSegmentName));
                        }

                        StreamSegmentData data = new StreamSegmentData(streamSegmentName, this.executor);
                        this.streamSegments.put(streamSegmentName, data);
                        return data;
                    }
                }, this.executor)
                .thenCompose(StreamSegmentData::getInfo);
    }

    @Override
    public CompletableFuture<Void> write(String streamSegmentName, long offset, InputStream data, int length, Duration timeout) {
        CompletableFuture<Void> result = getStreamSegmentData(streamSegmentName)
                .thenCompose(ssd -> ssd.write(offset, data, length));
        result.thenRunAsync(() -> triggerBySizeIfNecessary(streamSegmentName, offset + length), this.executor);
        return result;
    }

    @Override
    public CompletableFuture<Integer> read(String streamSegmentName, long offset, byte[] buffer, int bufferOffset, int length, Duration timeout) {
        return getStreamSegmentData(streamSegmentName)
                .thenCompose(ssd -> ssd.read(offset, buffer, bufferOffset, length));
    }

    @Override
    public CompletableFuture<SegmentProperties> seal(String streamSegmentName, Duration timeout) {
        CompletableFuture<SegmentProperties> result = getStreamSegmentData(streamSegmentName)
                .thenCompose(StreamSegmentData::markSealed);
        result.thenRunAsync(() -> triggerBySealIfNecessary(streamSegmentName));
        return result;
    }

    @Override
    public CompletableFuture<SegmentProperties> getStreamSegmentInfo(String streamSegmentName, Duration timeout) {
        return getStreamSegmentData(streamSegmentName)
                .thenCompose(StreamSegmentData::getInfo);
    }

    @Override
    public CompletableFuture<Void> concat(String targetStreamSegmentName, String sourceStreamSegmentName, Duration timeout) {
        CompletableFuture<StreamSegmentData> sourceData = getStreamSegmentData(sourceStreamSegmentName);
        CompletableFuture<StreamSegmentData> targetData = getStreamSegmentData(targetStreamSegmentName);
        CompletableFuture<Void> result = CompletableFuture.allOf(sourceData, targetData)
                                                          .thenCompose(v -> targetData.join().concat(sourceData.join()))
                                                          .thenCompose(v -> delete(sourceStreamSegmentName, timeout));
        result.thenRunAsync(() -> {
            triggerBySizeIfNecessary(targetStreamSegmentName, targetData.join().getInfo().join().getLength());
            triggerBySealIfNecessary(sourceStreamSegmentName);
        }, this.executor);
        return result;
    }

    @Override
    public CompletableFuture<Void> delete(String streamSegmentName, Duration timeout) {
        Exceptions.checkNotClosed(this.closed, this);
        return CompletableFuture
                .runAsync(() -> {
                    synchronized (this.lock) {
                        if (!this.streamSegments.containsKey(streamSegmentName)) {
                            throw new CompletionException(new StreamSegmentNotExistsException(streamSegmentName));
                        }
                        this.streamSegments.remove(streamSegmentName);
                    }
                }, this.executor);
    }

    private CompletableFuture<StreamSegmentData> getStreamSegmentData(String streamSegmentName) {
        Exceptions.checkNotClosed(this.closed, this);
        return CompletableFuture
                .supplyAsync(() -> {
                    synchronized (this.lock) {
                        StreamSegmentData data = this.streamSegments.getOrDefault(streamSegmentName, null);
                        if (data == null) {
                            throw new CompletionException(new StreamSegmentNotExistsException(streamSegmentName));
                        }

                        return data;
                    }
                }, this.executor);
    }

    //endregion

    //region Size & seal triggers

    /**
     * Registers a size trigger for the given Segment Name and Offset.
     *
     * @param segmentName The Name of the Segment.
     * @param offset      The offset in the segment at which to trigger.
     * @param timeout     The timeout for the wait.
     * @return A CompletableFuture that will complete when the given Segment reaches at least the given minimum size.
     * This Future will fail with a TimeoutException if the Segment did not reach the minimum size within the given timeout.
     */
    public CompletableFuture<Void> registerSizeTrigger(String segmentName, long offset, Duration timeout) {
        return getStreamSegmentInfo(segmentName, timeout)
                .thenCompose(sp -> {
                    CompletableFuture<Void> result;
                    synchronized (this.sizeTriggers) {
                        if (sp.getLength() >= offset) {
                            // We already exceeded this offset.
                            return CompletableFuture.completedFuture(null);
                        }

                        HashMap<Long, CompletableFuture<Void>> segmentTriggers = this.sizeTriggers.getOrDefault(segmentName, null);
                        if (segmentTriggers == null) {
                            segmentTriggers = new HashMap<>();
                            this.sizeTriggers.put(segmentName, segmentTriggers);
                        }

                        result = segmentTriggers.getOrDefault(offset, null);
                        if (result == null) {
                            result = createSizeTrigger(segmentName, offset, timeout);
                            segmentTriggers.put(offset, result);
                        }
                    }

                    return result;
                })
                // Do the check again as a write could have happened in between the previous call to getStreamSegmentInfo
                // and the trigger registration.
                .thenCompose(v -> getStreamSegmentInfo(segmentName, timeout))
                .thenAccept(sp -> triggerBySizeIfNecessary(segmentName, sp.getLength()));
    }

    /**
     * Registers a seal trigger for the given Segment Name.
     *
     * @param segmentName The Name of the Segment.
     * @param timeout     The timeout for the wait.
     * @return A CompletableFuture that will complete when the given Segment is sealed. This Future will fail with a TimeoutException
     * if the Segment was not sealed within the given timeout.
     */
    public CompletableFuture<Void> registerSealTrigger(String segmentName, Duration timeout) {
        return getStreamSegmentInfo(segmentName, timeout)
                .thenCompose(sp -> {
                    CompletableFuture<Void> result;
                    synchronized (this.sealTriggers) {
                        if (sp.isSealed()) {
                            // We are already sealed.
                            return CompletableFuture.completedFuture(null);
                        }

                        result = this.sealTriggers.getOrDefault(segmentName, null);
                        if (result == null) {
                            result = createSealTrigger(segmentName, timeout);
                            this.sealTriggers.put(segmentName, result);
                        }
                    }

                    return result;
                })
                // Do the check again as a seal could have happened in between the previous call to getStreamSegmentInfo
                // and the trigger registration.
                .thenCompose(v -> getStreamSegmentInfo(segmentName, timeout))
                .thenAccept(sp -> triggerBySealIfNecessary(segmentName));
    }

    private void triggerBySizeIfNecessary(String segmentName, long currentSize) {
        HashMap<Long, CompletableFuture<Void>> toTrigger = new HashMap<>();
        synchronized (this.sizeTriggers) {
            HashMap<Long, CompletableFuture<Void>> segmentTriggers = this.sizeTriggers.getOrDefault(segmentName, null);
            if (segmentTriggers != null) {
                segmentTriggers.entrySet().forEach(e -> {
                    if (e.getKey() <= currentSize) {
                        toTrigger.put(e.getKey(), e.getValue());
                    }
                });
            }
        }

        toTrigger.values().forEach(c -> c.complete(null));
    }

    private void triggerBySealIfNecessary(String segmentName) {
        CompletableFuture<Void> toTrigger;
        synchronized (this.sealTriggers) {
            toTrigger = this.sealTriggers.getOrDefault(segmentName, null);
        }

        if (toTrigger != null) {
            toTrigger.complete(null);
        }
    }

    private CompletableFuture<Void> createSizeTrigger(String segmentName, long minSize, Duration timeout) {
        CompletableFuture<Void> result = FutureHelpers.futureWithTimeout(timeout, this.executor);
        result.whenComplete((r, ex) -> {
            synchronized (this.sizeTriggers) {
                HashMap<Long, CompletableFuture<Void>> segmentTriggers = this.sizeTriggers.getOrDefault(segmentName, null);
                if (segmentTriggers != null) {
                    segmentTriggers.remove(minSize);

                    if (segmentTriggers.size() == 0) {
                        this.sizeTriggers.remove(segmentName);
                    }
                }
            }
        });

        return result;
    }

    private CompletableFuture<Void> createSealTrigger(String segmentName, Duration timeout) {
        CompletableFuture<Void> result = FutureHelpers.futureWithTimeout(timeout, this.executor);
        result.whenComplete((r, ex) -> {
            synchronized (this.sealTriggers) {
                this.sealTriggers.remove(segmentName);
            }
        });

        return result;
    }

    //endregion

    //region StreamSegmentData

    private static class StreamSegmentData {
        private static final int BUFFER_SIZE = 1024 * 1024;
        private final String name;
        private final ArrayList<byte[]> data;
        private final Object lock = new Object();
        private final Executor executor;
        private long length;
        private boolean sealed;
        private boolean merged;

        StreamSegmentData(String name, Executor executor) {
            this.name = name;
            this.data = new ArrayList<>();
            this.length = 0;
            this.sealed = false;
            this.merged = false;
            this.executor = executor;
        }

        CompletableFuture<Void> write(long startOffset, InputStream data, int length) {
            return CompletableFuture.runAsync(() -> {
                synchronized (this.lock) {
                    writeInternal(startOffset, data, length);
                }
            }, this.executor);
        }

        CompletableFuture<Integer> read(long startOffset, byte[] target, int targetOffset, int length) {
            return CompletableFuture.supplyAsync(() -> {
                synchronized (this.lock) {
                    Exceptions.checkArrayRange(targetOffset, length, target.length, "targetOffset", "length");
                    Exceptions.checkArrayRange(startOffset, length, this.length, "startOffset", "length");

                    long offset = startOffset;
                    int readBytes = 0;
                    while (readBytes < length) {
                        int bufferSeq = getBufferSequence(offset);
                        int bufferOffset = getBufferOffset(offset);
                        int bytesToCopy = Math.min(BUFFER_SIZE - bufferOffset, length - readBytes);
                        System.arraycopy(this.data.get(bufferSeq), bufferOffset, target, targetOffset + readBytes, bytesToCopy);

                        readBytes += bytesToCopy;
                        offset += bytesToCopy;
                    }

                    return readBytes;
                }
            }, this.executor);
        }

        CompletableFuture<SegmentProperties> markSealed() {
            return CompletableFuture.supplyAsync(() -> {
                synchronized (this.lock) {
                    if (this.sealed) {
                        throw new CompletionException(new StreamSegmentSealedException(this.name));
                    }

                    this.sealed = true;
                    return new StreamSegmentInformation(this.name, this.length, this.sealed, this.merged, false, new Date());
                }
            }, this.executor);
        }

        CompletableFuture<Void> concat(StreamSegmentData other) {
            return CompletableFuture.runAsync(() -> {
                synchronized (other.lock) {
<<<<<<< HEAD
                    other.sealed = true; // Make sure other is sealed.
                    other.merged = true;
=======
                    Preconditions.checkState(other.sealed, "Cannot concat segment '%s' into '%s' because it is not sealed.");
>>>>>>> 3fd7e873
                    synchronized (this.lock) {
                        long bytesCopied = 0;
                        int currentBlockIndex = 0;
                        while (bytesCopied < other.length) {
                            byte[] currentBlock = other.data.get(currentBlockIndex);
                            int length = (int) Math.min(currentBlock.length, other.length - bytesCopied);
                            ByteArrayInputStream bis = new ByteArrayInputStream(currentBlock, 0, length);
                            writeInternal(this.length, bis, length);
                            bytesCopied += length;
                            currentBlockIndex++;
                        }
                    }
                }
            }, this.executor);
        }

        CompletableFuture<SegmentProperties> getInfo() {
            return CompletableFuture.completedFuture(new StreamSegmentInformation(this.name, this.length, this.sealed, this.merged, false, new Date())); //TODO: real modification time
        }

        private void ensureAllocated(long startOffset, int length) {
            long endOffset = startOffset + length;
            int desiredSize = getBufferSequence(endOffset) + 1;
            while (this.data.size() < desiredSize) {
                this.data.add(new byte[BUFFER_SIZE]);
            }
        }

        private int getBufferSequence(long offset) {
            return (int) (offset / BUFFER_SIZE);
        }

        private int getBufferOffset(long offset) {
            return (int) (offset % BUFFER_SIZE);
        }

        private void writeInternal(long startOffset, InputStream data, int length) {
            Exceptions.checkArgument(length >= 0, "length", "bad length");
            if (startOffset != this.length) {
                throw new CompletionException(new BadOffsetException(String.format("Bad Offset. Expected %d.", this.length)));
            }

            if (this.sealed) {
                throw new CompletionException(new StreamSegmentSealedException(this.name));
            }

            long offset = startOffset;
            ensureAllocated(offset, length);

            try {
                int writtenBytes = 0;
                while (writtenBytes < length) {
                    int bufferSeq = getBufferSequence(offset);
                    int bufferOffset = getBufferOffset(offset);
                    int readBytes = data.read(this.data.get(bufferSeq), bufferOffset, BUFFER_SIZE - bufferOffset);
                    if (readBytes < 0) {
                        throw new IOException("reached end of stream while still expecting data");
                    }
                    writtenBytes += readBytes;
                    offset += readBytes;
                }

                this.length = Math.max(this.length, startOffset + length);
            } catch (IOException exception) {
                throw new CompletionException(exception);
            }
        }

        @Override
        public String toString() {
            return String.format("%s: Length = %d, Sealed = %s", this.name, this.length, this.sealed);
        }
    }

    //endregion

}<|MERGE_RESOLUTION|>--- conflicted
+++ resolved
@@ -18,8 +18,6 @@
 
 package com.emc.pravega.service.storage.mocks;
 
-<<<<<<< HEAD
-=======
 import com.emc.pravega.common.Exceptions;
 import com.emc.pravega.common.concurrent.FutureHelpers;
 import com.emc.pravega.service.contracts.SegmentProperties;
@@ -31,7 +29,6 @@
 import com.google.common.base.Preconditions;
 
 import javax.annotation.concurrent.GuardedBy;
->>>>>>> 3fd7e873
 import java.io.ByteArrayInputStream;
 import java.io.IOException;
 import java.io.InputStream;
@@ -389,12 +386,9 @@
         CompletableFuture<Void> concat(StreamSegmentData other) {
             return CompletableFuture.runAsync(() -> {
                 synchronized (other.lock) {
-<<<<<<< HEAD
                     other.sealed = true; // Make sure other is sealed.
                     other.merged = true;
-=======
                     Preconditions.checkState(other.sealed, "Cannot concat segment '%s' into '%s' because it is not sealed.");
->>>>>>> 3fd7e873
                     synchronized (this.lock) {
                         long bytesCopied = 0;
                         int currentBlockIndex = 0;
